# Copyright 2025 The Physics-Next Project Developers
#
# Licensed under the Apache License, Version 2.0 (the "License");
# you may not use this file except in compliance with the License.
# You may obtain a copy of the License at
#
#     http://www.apache.org/licenses/LICENSE-2.0
#
# Unless required by applicable law or agreed to in writing, software
# distributed under the License is distributed on an "AS IS" BASIS,
# WITHOUT WARRANTIES OR CONDITIONS OF ANY KIND, either express or implied.
# See the License for the specific language governing permissions and
# limitations under the License.
# ==============================================================================

"""Public API for MJX."""

from ._src.constraint import make_constraint
from ._src.forward import euler
from ._src.forward import forward
from ._src.forward import fwd_actuation
from ._src.forward import fwd_acceleration
from ._src.forward import fwd_position
from ._src.forward import fwd_velocity
from ._src.forward import step
from ._src.io import make_data
from ._src.io import put_data
from ._src.io import put_model
from ._src.passive import passive
from ._src.smooth import com_pos
from ._src.smooth import com_vel
from ._src.smooth import crb
from ._src.smooth import factor_m
from ._src.smooth import kinematics
from ._src.smooth import rne
from ._src.smooth import solve_m
<<<<<<< HEAD
from ._src.solver import solve
=======
from ._src.smooth import transmission
>>>>>>> f1448ca0
from ._src.support import is_sparse
from ._src.support import mul_m
from ._src.support import xfrc_accumulate
from ._src.test_util import benchmark
from ._src.types import *<|MERGE_RESOLUTION|>--- conflicted
+++ resolved
@@ -34,11 +34,8 @@
 from ._src.smooth import kinematics
 from ._src.smooth import rne
 from ._src.smooth import solve_m
-<<<<<<< HEAD
+from ._src.smooth import transmission
 from ._src.solver import solve
-=======
-from ._src.smooth import transmission
->>>>>>> f1448ca0
 from ._src.support import is_sparse
 from ._src.support import mul_m
 from ._src.support import xfrc_accumulate
