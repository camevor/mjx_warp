# Copyright 2025 The Physics-Next Project Developers
#
# Licensed under the Apache License, Version 2.0 (the "License");
# you may not use this file except in compliance with the License.
# You may obtain a copy of the License at
#
#     http://www.apache.org/licenses/LICENSE-2.0
#
# Unless required by applicable law or agreed to in writing, software
# distributed under the License is distributed on an "AS IS" BASIS,
# WITHOUT WARRANTIES OR CONDITIONS OF ANY KIND, either express or implied.
# See the License for the specific language governing permissions and
# limitations under the License.
# ==============================================================================

"""Tests for broad phase functions."""

import mujoco
<<<<<<< HEAD
=======
from mujoco import mjx
>>>>>>> 53567d72
import warp as wp
import numpy as np
from absl.testing import absltest, parameterized

from .collision_driver import AABB

<<<<<<< HEAD
from . import test_util
from . import collision_driver
=======
>>>>>>> 53567d72

def transform_aabb(aabb_pos, aabb_size, pos: wp.vec3, ori: wp.mat33) -> AABB:
  aabb = AABB()
  aabb.max = wp.vec3(-1000000000.0, -1000000000.0, -1000000000.0)
  aabb.min = wp.vec3(1000000000.0, 1000000000.0, 1000000000.0)

  for i in range(8):
    corner = wp.vec3(aabb_size[0], aabb_size[1], aabb_size[2])
    if i % 2 == 0:
      corner.x = -corner.x
    if (i // 2) % 2 == 0:
      corner.y = -corner.y
    if i < 4:
      corner.z = -corner.z
    corner_world = ori @ (
      corner + wp.vec3(aabb_pos[0], aabb_pos[1], aabb_pos[2])
    ) + wp.vec3(pos[0], pos[1], pos[2])
    aabb.max = wp.max(aabb.max, corner_world)
    aabb.min = wp.min(aabb.min, corner_world)

  return aabb


def overlap(
  a: AABB,
  b: AABB,
) -> bool:
  # Extract centers and sizes
  a_min = a.min
  a_max = a.max
  b_min = b.min
  b_max = b.max

  return not (
    a_min.x > b_max.x
    or b_min.x > a_max.x
    or a_min.y > b_max.y
    or b_min.y > a_max.y
    or a_min.z > b_max.z
    or b_min.z > a_max.z
  )


def find_overlaps_brute_force(
  worldId: int, num_boxes_per_world: int, boxes, pos, rot, geom_bodyid
):
  """
  Finds overlapping bounding boxes using the brute-force O(n^2) algorithm.
  Returns:
      List of tuples [(idx1, idx2)] where idx1 and idx2 are indices of overlapping boxes.
  """
  overlaps = []

  for i in range(num_boxes_per_world):
    aabb_i = transform_aabb(boxes[i][0], boxes[i][1], pos[worldId][i], rot[worldId][i])

    for j in range(i + 1, num_boxes_per_world):
      aabb_j = transform_aabb(
        boxes[j][0], boxes[j][1], pos[worldId][j], rot[worldId][j]
      )

      if geom_bodyid[i] == geom_bodyid[j]:
        continue

      if overlap(aabb_i, aabb_j):
        overlaps.append((i, j))  # Store indices of overlapping boxes

  return overlaps


def find_overlaps_brute_force_batched(
  num_worlds: int, num_boxes_per_world: int, boxes, pos, rot, geom_bodyid
):
  """
  Finds overlapping bounding boxes using the brute-force O(n^2) algorithm.
  Returns:
      List of tuples [(idx1, idx2)] where idx1 and idx2 are indices of overlapping boxes.
  """

  overlaps = []

  for worldId in range(num_worlds):
    overlaps.append(
      find_overlaps_brute_force(
        worldId, num_boxes_per_world, boxes, pos, rot, geom_bodyid
      )
    )

  return overlaps


class MultiIndexList:
  def __init__(self):
    self.data = {}

  def __setitem__(self, key, value):
    worldId, i = key
    if worldId not in self.data:
      self.data[worldId] = []
    if i >= len(self.data[worldId]):
      self.data[worldId].extend([None] * (i - len(self.data[worldId]) + 1))
    self.data[worldId][i] = value

  def __getitem__(self, key):
    worldId, i = key
    return self.data[worldId][i]  # Raises KeyError if not found


class BroadPhaseTest(parameterized.TestCase):
  def test_broad_phase(self):
    """Tests broad phase."""

    _MODEL = """
     <mujoco>
      <worldbody>
        <geom size="40 40 40" type="plane"/>   <!- (0) intersects with nothing -->
        <body pos="0 0 0.7">
          <freejoint/>
          <geom size="0.5 0.5 0.5" type="box"/> <!- (1) intersects with 2, 6, 7 -->
        </body>
        <body pos="0.1 0 0.7">
          <freejoint/>
          <geom size="0.5 0.5 0.5" type="box"/> <!- (2) intersects with 1, 6, 7 -->
        </body>

        <body pos="1.8 0 0.7">
          <freejoint/>
          <geom size="0.5 0.5 0.5" type="box"/> <!- (3) intersects with 4  -->
        </body>
        <body pos="1.6 0 0.7">
          <freejoint/>
          <geom size="0.5 0.5 0.5" type="box"/> <!- (4) intersects with 3 -->
        </body>

        <body pos="0 0 1.8">
          <freejoint/>
          <geom size="0.5 0.5 0.5" type="box"/> <!- (5) intersects with 7 -->
          <geom size="0.5 0.5 0.5" type="box" pos="0 0 -1"/> <!- (6) intersects with 2, 1, 7 -->
        </body>
        <body pos="0 0.5 1.2">
          <freejoint/>
          <geom size="0.5 0.5 0.5" type="box"/> <!- (7) intersects with 5, 6 -->
        </body>
        
      </worldbody>
    </mujoco>
    """

    m = mujoco.MjModel.from_xml_string(_MODEL)
    d = mujoco.MjData(m)
    mujoco.mj_forward(m, d)

    mx = mjx.put_model(m)
    dx = mjx.put_data(m, d)

    mjx.broadphase(mx, dx)

    m = mx
    d = dx
    aabbs = m.geom_aabb.numpy()
    pos = d.geom_xpos.numpy()
    rot = d.geom_xmat.numpy()

    aabbs = aabbs.reshape((m.ngeom, 2, 3))
    pos = pos.reshape((d.nworld, m.ngeom, 3))
    rot = rot.reshape((d.nworld, m.ngeom, 3, 3))

    brute_force_overlaps = find_overlaps_brute_force_batched(
      d.nworld, m.ngeom, aabbs, pos, rot, m.geom_bodyid.numpy()
    )

    mjx.broadphase(m, d)

    result = d.broadphase_pairs
    broadphase_result_count = d.broadphase_result_count

    # Get numpy arrays from result and broadphase_result_count
    result_np = result.numpy()
    broadphase_result_count_np = broadphase_result_count.numpy()

    # Iterate over each world
    for world_idx in range(d.nworld):
      # Get number of collisions for this world
      num_collisions = broadphase_result_count_np[world_idx]
      print(f"Number of collisions for world {world_idx}: {num_collisions}")

      list = brute_force_overlaps[world_idx]
      assert len(list) == num_collisions, "Number of collisions does not match"

      # Print each collision pair
      for i in range(num_collisions):
        pair = result_np[world_idx][i]

        # Convert pair to tuple for comparison
        pair_tuple = (int(pair[0]), int(pair[1]))
        assert pair_tuple in list, (
          f"Collision pair {pair_tuple} not found in brute force results"
        )

<<<<<<< HEAD
  def test_nxn_broadphase(self):
    """Tests nxn_broadphase."""
    # one world and zero collisions
    mjm, _, m, d0 = test_util.fixture("broadphase.xml", keyframe=0)
    collision_driver.nxn_broadphase(m, d0)
    np.testing.assert_allclose(d0.nbroadphase_total.numpy()[0], 0)

    # one world and one collision
    _, mjd1, _, d1 = test_util.fixture("broadphase.xml", keyframe=1)
    collision_driver.nxn_broadphase(m, d1)
    np.testing.assert_allclose(d1.nbroadphase_total.numpy()[0], 1)
    np.testing.assert_allclose(d1.broadphase_geom1.numpy()[0], 0)
    np.testing.assert_allclose(d1.broadphase_geom2.numpy()[0], 1)
    np.testing.assert_allclose(
      d1.broadphase_type1.numpy()[0], int(mujoco.mjtGeom.mjGEOM_SPHERE)
    )
    np.testing.assert_allclose(
      d1.broadphase_type2.numpy()[0], int(mujoco.mjtGeom.mjGEOM_SPHERE)
    )
    np.testing.assert_allclose(d1.broadphase_worldid.numpy()[0], 0)

    # one world and three collisions
    _, mjd2, _, d2 = test_util.fixture("broadphase.xml", keyframe=2)
    collision_driver.nxn_broadphase(m, d2)
    np.testing.assert_allclose(d2.nbroadphase_total.numpy()[0], 3)
    np.testing.assert_allclose(d2.broadphase_geom1.numpy()[0], 0)
    np.testing.assert_allclose(d2.broadphase_geom2.numpy()[0], 1)
    np.testing.assert_allclose(
      d2.broadphase_type1.numpy()[0], int(mujoco.mjtGeom.mjGEOM_SPHERE)
    )
    np.testing.assert_allclose(
      d2.broadphase_type2.numpy()[0], int(mujoco.mjtGeom.mjGEOM_SPHERE)
    )
    np.testing.assert_allclose(d2.broadphase_worldid.numpy()[0], 0)
    np.testing.assert_allclose(d2.broadphase_geom1.numpy()[1], 0)
    np.testing.assert_allclose(d2.broadphase_geom2.numpy()[1], 2)
    np.testing.assert_allclose(
      d2.broadphase_type1.numpy()[1], int(mujoco.mjtGeom.mjGEOM_SPHERE)
    )
    np.testing.assert_allclose(
      d2.broadphase_type2.numpy()[1], int(mujoco.mjtGeom.mjGEOM_CAPSULE)
    )
    np.testing.assert_allclose(d2.broadphase_worldid.numpy()[1], 0)
    np.testing.assert_allclose(d2.broadphase_geom1.numpy()[2], 1)
    np.testing.assert_allclose(d2.broadphase_geom2.numpy()[2], 2)
    np.testing.assert_allclose(
      d2.broadphase_type1.numpy()[2], int(mujoco.mjtGeom.mjGEOM_SPHERE)
    )
    np.testing.assert_allclose(
      d2.broadphase_type2.numpy()[2], int(mujoco.mjtGeom.mjGEOM_CAPSULE)
    )
    np.testing.assert_allclose(d2.broadphase_worldid.numpy()[2], 0)

    # two worlds and four collisions
    d3 = mjx.make_data(mjm, nworld=2)
    d3.geom_xpos = wp.array(
      np.vstack(
        [np.expand_dims(mjd1.geom_xpos, axis=0), np.expand_dims(mjd2.geom_xpos, axis=0)]
      ),
      dtype=wp.vec3,
    )

    collision_driver.nxn_broadphase(m, d3)
    np.testing.assert_allclose(d3.nbroadphase_total.numpy()[0], 4)
    np.testing.assert_allclose(d3.broadphase_geom1.numpy()[0], 0)
    np.testing.assert_allclose(d3.broadphase_geom2.numpy()[0], 1)
    np.testing.assert_allclose(
      d3.broadphase_type1.numpy()[0], int(mujoco.mjtGeom.mjGEOM_SPHERE)
    )
    np.testing.assert_allclose(
      d3.broadphase_type2.numpy()[0], int(mujoco.mjtGeom.mjGEOM_SPHERE)
    )
    np.testing.assert_allclose(d3.broadphase_worldid.numpy()[0], 0)
    np.testing.assert_allclose(d3.broadphase_geom1.numpy()[1], 0)
    np.testing.assert_allclose(d3.broadphase_geom2.numpy()[1], 1)
    np.testing.assert_allclose(
      d3.broadphase_type1.numpy()[1], int(mujoco.mjtGeom.mjGEOM_SPHERE)
    )
    np.testing.assert_allclose(
      d3.broadphase_type2.numpy()[1], int(mujoco.mjtGeom.mjGEOM_SPHERE)
    )
    np.testing.assert_allclose(d3.broadphase_worldid.numpy()[1], 1)
    np.testing.assert_allclose(d3.broadphase_geom1.numpy()[2], 0)
    np.testing.assert_allclose(d3.broadphase_geom2.numpy()[2], 2)
    np.testing.assert_allclose(
      d3.broadphase_type1.numpy()[2], int(mujoco.mjtGeom.mjGEOM_SPHERE)
    )
    np.testing.assert_allclose(
      d3.broadphase_type2.numpy()[2], int(mujoco.mjtGeom.mjGEOM_CAPSULE)
    )
    np.testing.assert_allclose(d3.broadphase_worldid.numpy()[2], 1)
    np.testing.assert_allclose(d3.broadphase_geom1.numpy()[3], 1)
    np.testing.assert_allclose(d3.broadphase_geom2.numpy()[3], 2)
    np.testing.assert_allclose(
      d3.broadphase_type1.numpy()[3], int(mujoco.mjtGeom.mjGEOM_SPHERE)
    )
    np.testing.assert_allclose(
      d3.broadphase_type2.numpy()[3], int(mujoco.mjtGeom.mjGEOM_CAPSULE)
    )
    np.testing.assert_allclose(d3.broadphase_worldid.numpy()[3], 1)

    # one world and zero collisions: contype and conaffinity incompatibility
    _, _, m4, d4 = test_util.fixture("broadphase.xml", keyframe=1)
    m4.geom_contype = wp.array(np.array([0, 0, 0]), dtype=wp.int32)
    m4.geom_conaffinity = wp.array(np.array([1, 1, 1]), dtype=wp.int32)
    collision_driver.nxn_broadphase(m4, d4)
    np.testing.assert_allclose(d4.nbroadphase_total.numpy()[0], 0)

    # one world and one collision: geomtype ordering
    _, _, _, d5 = test_util.fixture("broadphase.xml", keyframe=3)
    collision_driver.nxn_broadphase(m, d5)
    np.testing.assert_allclose(d5.nbroadphase_total.numpy()[0], 1)
    np.testing.assert_allclose(d5.broadphase_geom1.numpy()[0], 3)
    np.testing.assert_allclose(d5.broadphase_geom2.numpy()[0], 2)
    np.testing.assert_allclose(
      d5.broadphase_type1.numpy()[0], int(mujoco.mjtGeom.mjGEOM_SPHERE)
    )
    np.testing.assert_allclose(
      d5.broadphase_type2.numpy()[0], int(mujoco.mjtGeom.mjGEOM_CAPSULE)
    )
=======
    return

  def test_broadphase_simple(self):
    """Tests the broadphase"""

    # create a model with a few intersecting bodies
    _MODEL = """
    <mujoco>
      <worldbody>
        <geom size="40 40 40" type="plane"/>   <!- (0) intersects with nothing -->
        <body pos="0 0 0.7">
          <freejoint/>
          <geom size="0.5 0.5 0.5" type="box"/> <!- (1) intersects with 2, 6, 7 -->
        </body>
        <body pos="0.1 0 0.7">
          <freejoint/>
          <geom size="0.5 0.5 0.5" type="box"/> <!- (2) intersects with 1, 6, 7 -->
        </body>

        <body pos="1.8 0 0.7">
          <freejoint/>
          <geom size="0.5 0.5 0.5" type="box"/> <!- (3) intersects with 4  -->
        </body>
        <body pos="1.6 0 0.7">
          <freejoint/>
          <geom size="0.5 0.5 0.5" type="box"/> <!- (4) intersects with 3 -->
        </body>

        <body pos="0 0 1.8">
          <freejoint/>
          <geom size="0.5 0.5 0.5" type="box"/> <!- (5) intersects with 7 -->
          <geom size="0.5 0.5 0.5" type="box" pos="0 0 -1"/> <!- (6) intersects with 2, 1, 7 -->
        </body>
        <body pos="0 0.5 1.2">
          <freejoint/>
          <geom size="0.5 0.5 0.5" type="box"/> <!- (7) intersects with 5, 6 -->
        </body>
        
      </worldbody>
    </mujoco>
    """

    m = mujoco.MjModel.from_xml_string(_MODEL)
    d = mujoco.MjData(m)
    mujoco.mj_forward(m, d)

    mx = mjx.put_model(m)
    dx = mjx.put_data(m, d)

    mjx.broadphase(mx, dx)

    assert dx.broadphase_result_count.numpy()[0] == 8
>>>>>>> 53567d72


if __name__ == "__main__":
  wp.init()
  absltest.main()<|MERGE_RESOLUTION|>--- conflicted
+++ resolved
@@ -16,21 +16,17 @@
 """Tests for broad phase functions."""
 
 import mujoco
-<<<<<<< HEAD
-=======
 from mujoco import mjx
->>>>>>> 53567d72
 import warp as wp
 import numpy as np
 from absl.testing import absltest, parameterized
 
-from .collision_driver import AABB
-
-<<<<<<< HEAD
 from . import test_util
 from . import collision_driver
-=======
->>>>>>> 53567d72
+
+BoxType = wp.types.matrix(shape=(2, 3), dtype=wp.float32)
+from .collision_driver import AABB
+
 
 def transform_aabb(aabb_pos, aabb_size, pos: wp.vec3, ori: wp.mat33) -> AABB:
   aabb = AABB()
@@ -230,7 +226,6 @@
           f"Collision pair {pair_tuple} not found in brute force results"
         )
 
-<<<<<<< HEAD
   def test_nxn_broadphase(self):
     """Tests nxn_broadphase."""
     # one world and zero collisions
@@ -351,7 +346,6 @@
     np.testing.assert_allclose(
       d5.broadphase_type2.numpy()[0], int(mujoco.mjtGeom.mjGEOM_CAPSULE)
     )
-=======
     return
 
   def test_broadphase_simple(self):
@@ -404,7 +398,6 @@
     mjx.broadphase(mx, dx)
 
     assert dx.broadphase_result_count.numpy()[0] == 8
->>>>>>> 53567d72
 
 
 if __name__ == "__main__":
