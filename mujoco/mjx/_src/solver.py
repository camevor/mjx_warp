import warp as wp
import mujoco
from . import smooth
from . import support
from . import types


@wp.struct
class Context:
  Jaref: wp.array(dtype=wp.float32, ndim=1)
  Ma: wp.array(dtype=wp.float32, ndim=2)
  grad: wp.array(dtype=wp.float32, ndim=2)
  grad_dot: wp.array(dtype=wp.float32, ndim=1)
  Mgrad: wp.array(dtype=wp.float32, ndim=2)
  search: wp.array(dtype=wp.float32, ndim=2)
  search_dot: wp.array(dtype=wp.float32, ndim=1)
  gauss: wp.array(dtype=wp.float32, ndim=1)
  cost: wp.array(dtype=wp.float32, ndim=1)
  prev_cost: wp.array(dtype=wp.float32, ndim=1)
  solver_niter: wp.array(dtype=wp.int32, ndim=1)
  active: wp.array(dtype=wp.int32, ndim=1)
  gtol: wp.array(dtype=wp.float32, ndim=1)
  mv: wp.array(dtype=wp.float32, ndim=2)
  jv: wp.array(dtype=wp.float32, ndim=1)
  quad: wp.array(dtype=wp.vec3f, ndim=1)
  quad_gauss: wp.array(dtype=wp.vec3f, ndim=1)
  h: wp.array(dtype=wp.float32, ndim=3)
  alpha: wp.array(dtype=wp.float32, ndim=1)
  prev_grad: wp.array(dtype=wp.float32, ndim=2)
  prev_Mgrad: wp.array(dtype=wp.float32, ndim=2)
  beta: wp.array(dtype=wp.float32, ndim=1)
  beta_num: wp.array(dtype=wp.float32, ndim=1)
  beta_den: wp.array(dtype=wp.float32, ndim=1)
  done: wp.array(dtype=wp.int32, ndim=1)


def _context(m: types.Model, d: types.Data) -> Context:
  ctx = Context()
  ctx.Jaref = wp.empty(shape=(d.njmax,), dtype=wp.float32)
  ctx.Ma = wp.empty(shape=(d.nworld, m.nv), dtype=wp.float32)
  ctx.grad = wp.empty(shape=(d.nworld, m.nv), dtype=wp.float32)
  ctx.grad_dot = wp.empty(shape=(d.nworld,), dtype=wp.float32)
  ctx.Mgrad = wp.empty(shape=(d.nworld, m.nv), dtype=wp.float32)
  ctx.search = wp.empty(shape=(d.nworld, m.nv), dtype=wp.float32)
  ctx.search_dot = wp.empty(shape=(d.nworld,), dtype=wp.float32)
  ctx.gauss = wp.empty(shape=(d.nworld,), dtype=wp.float32)
  ctx.cost = wp.empty(shape=(d.nworld,), dtype=wp.float32)
  ctx.prev_cost = wp.empty(shape=(d.nworld,), dtype=wp.float32)
  ctx.solver_niter = wp.empty(shape=(d.nworld,), dtype=wp.int32)
  ctx.active = wp.empty(shape=(d.njmax,), dtype=wp.int32)
  ctx.gtol = wp.empty(shape=(d.nworld,), dtype=wp.float32)
  ctx.mv = wp.empty(shape=(d.nworld, m.nv), dtype=wp.float32)
  ctx.jv = wp.empty(shape=(d.njmax,), dtype=wp.float32)
  ctx.quad = wp.empty(shape=(d.njmax,), dtype=wp.vec3f)
  ctx.quad_gauss = wp.empty(shape=(d.nworld,), dtype=wp.vec3f)
  ctx.h = wp.empty(shape=(d.nworld, m.nv, m.nv), dtype=wp.float32)
  ctx.alpha = wp.empty(shape=(d.nworld,), dtype=wp.float32)
  ctx.prev_grad = wp.empty(shape=(d.nworld, m.nv), dtype=wp.float32)
  ctx.prev_Mgrad = wp.empty(shape=(d.nworld, m.nv), dtype=wp.float32)
  ctx.beta = wp.empty(shape=(d.nworld,), dtype=wp.float32)
  ctx.beta_num = wp.empty(shape=(d.nworld,), dtype=wp.float32)
  ctx.beta_den = wp.empty(shape=(d.nworld,), dtype=wp.float32)
  ctx.done = wp.empty(shape=(d.nworld,), dtype=wp.int32)

  return ctx


def _create_context(ctx: Context, m: types.Model, d: types.Data, grad: bool = True):
  # jaref = d.efc_J @ d.qacc - d.efc_aref
  ctx.Jaref.zero_()

  @wp.kernel
  def _jaref(ctx: Context, m: types.Model, d: types.Data):
    efcid, dofid = wp.tid()

    if efcid >= d.nefc_total[0]:
      return

    worldid = d.efc_worldid[efcid]
    wp.atomic_add(
      ctx.Jaref,
      efcid,
      d.efc_J[efcid, dofid] * d.qacc[worldid, dofid] - d.efc_aref[efcid] / float(m.nv),
    )

  wp.launch(_jaref, dim=(d.njmax, m.nv), inputs=[ctx, m, d])

  # Ma = qM @ qacc
  support.mul_m(m, d, ctx.Ma, d.qacc)

  ctx.cost.fill_(wp.inf)
  ctx.solver_niter.zero_()
  ctx.done.zero_()

  _update_constraint(m, d, ctx)
  if grad:
    _update_gradient(m, d, ctx)

    # search = -Mgrad
    ctx.search_dot.zero_()

    @wp.kernel
    def _search(ctx: Context):
      worldid, dofid = wp.tid()
      search = -1.0 * ctx.Mgrad[worldid, dofid]
      ctx.search[worldid, dofid] = search
      wp.atomic_add(ctx.search_dot, worldid, search * search)

    wp.launch(_search, dim=(d.nworld, m.nv), inputs=[ctx])


@wp.struct
class LSPoint:
  alpha: wp.array(dtype=wp.float32, ndim=1)
  cost: wp.array(dtype=wp.float32, ndim=1)
  deriv_0: wp.array(dtype=wp.float32, ndim=1)
  deriv_1: wp.array(dtype=wp.float32, ndim=1)


def _lspoint(d: types.Data) -> LSPoint:
  ls_pnt = LSPoint()
  ls_pnt.alpha = wp.empty(shape=(d.nworld), dtype=wp.float32)
  ls_pnt.cost = wp.empty(shape=(d.nworld), dtype=wp.float32)
  ls_pnt.deriv_0 = wp.empty(shape=(d.nworld), dtype=wp.float32)
  ls_pnt.deriv_1 = wp.empty(shape=(d.nworld), dtype=wp.float32)

  return ls_pnt


def _eval_lspoint(ls_pnt: LSPoint, m: types.Model, d: types.Data, ctx: Context):
  @wp.kernel
  def _cost_deriv_gauss(ls_pnt: LSPoint, ctx: Context):
    worldid = wp.tid()
    alpha = ls_pnt.alpha[worldid]
    alpha_sq = alpha * alpha
    quad_total0 = ctx.quad_gauss[worldid][0]
    quad_total1 = ctx.quad_gauss[worldid][1]
    quad_total2 = ctx.quad_gauss[worldid][2]

    ls_pnt.cost[worldid] = alpha_sq * quad_total2 + alpha * quad_total1 + quad_total0
    ls_pnt.deriv_0[worldid] = 2.0 * alpha * quad_total2 + quad_total1
    ls_pnt.deriv_1[worldid] = 2.0 * quad_total2

  wp.launch(_cost_deriv_gauss, dim=(d.nworld,), inputs=[ls_pnt, ctx])

  @wp.kernel
  def _cost_deriv_quad(ls_pnt: LSPoint, ctx: Context, d: types.Data):
    efcid = wp.tid()

    if efcid >= d.nefc_total[0]:
      return

    worldid = d.efc_worldid[efcid]
    alpha = ls_pnt.alpha[worldid]
    x = ctx.Jaref[efcid] + alpha * ctx.jv[efcid]
    # TODO(team): active and conditionally active constraints
    if x < 0.0:
      alpha_sq = alpha * alpha
      quad_total0 = ctx.quad[efcid][0]
      quad_total1 = ctx.quad[efcid][1]
      quad_total2 = ctx.quad[efcid][2]

<<<<<<< HEAD
      wp.atomic_add(
        ls_pnt.cost, worldid, alpha_sq * quad_total2 + alpha * quad_total1 + quad_total0
      )
      wp.atomic_add(ls_pnt.deriv_0, worldid, 2.0 * alpha * quad_total2 + quad_total1)
      wp.atomic_add(ls_pnt.deriv_1, worldid, 2.0 * quad_total2)
=======
  @wp.kernel
  def _cost_deriv01(ls_pnt: LSPoint, ctx: Context):
    worldid = wp.tid()
    alpha = ls_pnt.alpha[worldid]
    alpha_sq = alpha * alpha
    quad_total0 = ctx.quad_total[worldid][0]
    quad_total1 = ctx.quad_total[worldid][1]
    quad_total2 = ctx.quad_total[worldid][2]

    ls_pnt.cost[worldid] = alpha_sq * quad_total2 + alpha * quad_total1 + quad_total0
    ls_pnt.deriv_0[worldid] = 2.0 * alpha * quad_total2 + quad_total1
    ls_pnt.deriv_1[worldid] = 2.0 * quad_total2 + float(quad_total2 == 0.0) * mujoco.mjMINVAL
>>>>>>> 72f4aef3

  wp.launch(_cost_deriv_quad, dim=(d.njmax,), inputs=[ls_pnt, ctx, d])


@wp.struct
class LSContext:
  p0: LSPoint
  lo: LSPoint
  lo_next: LSPoint
  hi: LSPoint
  hi_next: LSPoint
  mid: LSPoint
  swap: wp.array(ndim=1, dtype=wp.int32)
  ls_iter: wp.array(ndim=1, dtype=wp.int32)
  done: wp.array(ndim=1, dtype=wp.int32)


def _create_lscontext(m: types.Model, d: types.Data, ctx: Context) -> LSContext:
  ls_ctx = LSContext()

  ls_ctx.p0 = _lspoint(d)
  ls_ctx.lo = _lspoint(d)
  ls_ctx.lo_next = _lspoint(d)
  ls_ctx.hi = _lspoint(d)
  ls_ctx.hi_next = _lspoint(d)
  ls_ctx.mid = _lspoint(d)

  ls_ctx.swap = wp.empty(shape=(d.nworld), dtype=wp.int32)
  ls_ctx.ls_iter = wp.empty(shape=(d.nworld), dtype=wp.int32)
  ls_ctx.done = wp.zeros((d.nworld), dtype=wp.int32)

  return ls_ctx


def _update_constraint(m: types.Model, d: types.Data, ctx: Context):
  wp.copy(ctx.prev_cost, ctx.cost)
  ctx.cost.zero_()

  @wp.kernel
  def _efc_kernel(ctx: Context, d: types.Data):
    efcid = wp.tid()

    if efcid >= d.nefc_total[0]:
      return

    worldid = d.efc_worldid[efcid]
    Jaref = ctx.Jaref[efcid]
    efc_D = d.efc_D[efcid]

    # TODO(team): active and conditionally active constraints
    active = int(Jaref < 0.0)
    ctx.active[efcid] = active

    # efc_force = -efc_D * Jaref * active
    d.efc_force[efcid] = -1.0 * efc_D * Jaref * float(active)

    # cost = 0.5 * sum(efc_D * Jaref * Jaref * active))
    wp.atomic_add(ctx.cost, worldid, 0.5 * efc_D * Jaref * Jaref * float(active))

  wp.launch(_efc_kernel, dim=(d.njmax,), inputs=[ctx, d])

  # qfrc_constraint = efc_J.T @ efc_force
  d.qfrc_constraint.zero_()

  @wp.kernel
  def _qfrc_constraint(d: types.Data):
    dofid, efcid = wp.tid()

    if efcid >= d.nefc_total[0]:
      return

    worldid = d.efc_worldid[efcid]
    wp.atomic_add(
      d.qfrc_constraint[worldid],
      dofid,
      d.efc_J[efcid, dofid] * d.efc_force[efcid],
    )

  wp.launch(_qfrc_constraint, dim=(m.nv, d.njmax), inputs=[d])

  # gauss = 0.5 * (Ma - qfrc_smooth).T @ (qacc - qacc_smooth)
  ctx.gauss.zero_()

  @wp.kernel
  def _gauss(ctx: Context, d: types.Data):
    worldid, dofid = wp.tid()
    gauss_cost = (
      0.5
      * (ctx.Ma[worldid, dofid] - d.qfrc_smooth[worldid, dofid])
      * (d.qacc[worldid, dofid] - d.qacc_smooth[worldid, dofid])
    )
    wp.atomic_add(ctx.gauss, worldid, gauss_cost)
    wp.atomic_add(ctx.cost, worldid, gauss_cost)

  wp.launch(_gauss, dim=(d.nworld, m.nv), inputs=[ctx, d])


def _update_gradient(m: types.Model, d: types.Data, ctx: Context):
  # grad = Ma - qfrc_smooth - qfrc_constraint
  ctx.grad_dot.zero_()

  @wp.kernel
  def _grad(ctx: Context, d: types.Data):
    worldid, dofid = wp.tid()
    grad = (
      ctx.Ma[worldid, dofid]
      - d.qfrc_smooth[worldid, dofid]
      - d.qfrc_constraint[worldid, dofid]
    )
    ctx.grad[worldid, dofid] = grad
    wp.atomic_add(ctx.grad_dot, worldid, grad * grad)

  wp.launch(_grad, dim=(d.nworld, m.nv), inputs=[ctx, d])

  if m.opt.solver == 1:  # CG
    smooth.solve_m(m, d, ctx.grad, ctx.Mgrad)
  elif m.opt.solver == 2:  # Newton
    # h = qM + (efc_J.T * efc_D * active) @ efc_J
    if m.opt.is_sparse:

      @wp.kernel
      def _zero_h_lower(m: types.Model, ctx: Context):
        worldid, elementid = wp.tid()
        rowid = m.dof_tri_row[elementid]
        colid = m.dof_tri_col[elementid]
        ctx.h[worldid, rowid, colid] = 0.0

      wp.launch(_zero_h_lower, dim=(d.nworld, m.dof_tri_row.size), inputs=[m, ctx])

      @wp.kernel
      def _set_h_qM_lower_sparse(m: types.Model, d: types.Data, ctx: Context):
        worldid, elementid = wp.tid()
        i = m.qM_fullm_i[elementid]
        j = m.qM_fullm_j[elementid]
        ctx.h[worldid, i, j] = d.qM[worldid, 0, elementid]

      wp.launch(
        _set_h_qM_lower_sparse, dim=(d.nworld, m.qM_fullm_i.size), inputs=[m, d, ctx]
      )
    else:

      @wp.kernel
      def _copy_lower_triangle(m: types.Model, d: types.Data, ctx: Context):
        worldid, elementid = wp.tid()
        rowid = m.dof_tri_row[elementid]
        colid = m.dof_tri_col[elementid]
        ctx.h[worldid, rowid, colid] = d.qM[worldid, rowid, colid]

      wp.launch(
        _copy_lower_triangle, dim=(d.nworld, m.dof_tri_row.size), inputs=[m, d, ctx]
      )

    @wp.kernel
    def _JTDAJ(ctx: Context, m: types.Model, d: types.Data):
      efcid, elementid = wp.tid()
      dofi = m.dof_tri_row[elementid]
      dofj = m.dof_tri_col[elementid]

      if efcid >= d.nefc_total[0]:
        return

      efc_D = d.efc_D[efcid]
      active = ctx.active[efcid]
      if efc_D == 0.0 or active == 0:
        return

      worldid = d.efc_worldid[efcid]
      # TODO(team): sparse efc_J
      wp.atomic_add(
        ctx.h[worldid, dofi],
        dofj,
        d.efc_J[efcid, dofi] * d.efc_J[efcid, dofj] * efc_D * float(active),
      )

    wp.launch(_JTDAJ, dim=(d.njmax, m.dof_tri_row.size), inputs=[ctx, m, d])

    TILE = m.nv

    @wp.kernel
    def _cholesky(ctx: Context):
      worldid = wp.tid()
      mat_tile = wp.tile_load(ctx.h[worldid], shape=(TILE, TILE))
      fact_tile = wp.tile_cholesky(mat_tile)
      input_tile = wp.tile_load(ctx.grad[worldid], shape=TILE)
      output_tile = wp.tile_cholesky_solve(fact_tile, input_tile)
      wp.tile_store(ctx.Mgrad[worldid], output_tile)

    wp.launch_tiled(_cholesky, dim=(d.nworld,), inputs=[ctx], block_dim=32)


@wp.func
def _rescale(m: types.Model, value: float) -> float:
  return value / (m.stat.meaninertia * float(wp.max(1, m.nv)))


@wp.func
def _in_bracket(x: float, y: float) -> bool:
  return (x < y) and (y < 0.0) or (x > y) and (y > 0.0)


def _linesearch(m: types.Model, d: types.Data, ctx: Context):
  @wp.kernel
  def _gtol(ctx: Context, m: types.Model):
    worldid = wp.tid()
    smag = (
      wp.math.sqrt(ctx.search_dot[worldid])
      * m.stat.meaninertia
      * float(wp.max(1, m.nv))
    )
    ctx.gtol[worldid] = m.opt.tolerance * m.opt.ls_tolerance * smag

  wp.launch(_gtol, dim=(d.nworld,), inputs=[ctx, m])

  # mv = qM @ search
  support.mul_m(m, d, ctx.mv, ctx.search)

  # jv = efc_J @ search
  ctx.jv.zero_()

  @wp.kernel
  def _jv(ctx: Context, d: types.Data):
    efcid, dofid = wp.tid()

    if efcid >= d.nefc_total[0]:
      return

    worldid = d.efc_worldid[efcid]
    wp.atomic_add(
      ctx.jv,
      efcid,
      d.efc_J[efcid, dofid] * ctx.search[worldid, dofid],
    )

  wp.launch(_jv, dim=(d.njmax, m.nv), inputs=[ctx, d])

  # prepare quadratics
  # quad_gauss = [gauss, search.T @ Ma - search.T @ qfrc_smooth, 0.5 * search.T @ mv]
  ctx.quad_gauss.zero_()

  @wp.kernel
  def _quad_gauss(ctx: Context, m: types.Model, d: types.Data):
    worldid, dofid = wp.tid()
    search = ctx.search[worldid, dofid]
    quad_gauss = wp.vec3(
      ctx.gauss[worldid] / float(m.nv),
      search * (ctx.Ma[worldid, dofid] - d.qfrc_smooth[worldid, dofid]),
      0.5 * search * ctx.mv[worldid, dofid],
    )
    wp.atomic_add(ctx.quad_gauss, worldid, quad_gauss)

  wp.launch(_quad_gauss, dim=(d.nworld, m.nv), inputs=[ctx, m, d])

  # quad = [0.5 * Jaref * Jaref * efc_D, jv * Jaref * efc_D, 0.5 * jv * jv * efc_D]
  @wp.kernel
  def _quad(ctx: Context, d: types.Data):
    efcid = wp.tid()

    if efcid >= d.nefc_total[0]:
      return

    Jaref = ctx.Jaref[efcid]
    jv = ctx.jv[efcid]
    efc_D = d.efc_D[efcid]
    ctx.quad[efcid][0] = 0.5 * Jaref * Jaref * efc_D
    ctx.quad[efcid][1] = jv * Jaref * efc_D
    ctx.quad[efcid][2] = 0.5 * jv * jv * efc_D

  wp.launch(_quad, dim=(d.njmax), inputs=[ctx, d])

  # initialize interval
  ls_ctx = _create_lscontext(m, d, ctx)

  ls_ctx.p0.alpha.zero_()
  _eval_lspoint(ls_ctx.p0, m, d, ctx)

  @wp.kernel
  def _lo_alpha(lo: LSPoint, p0: LSPoint, ctx: Context):
    worldid = wp.tid()
    lo.alpha[worldid] = p0.alpha[worldid] - p0.deriv_0[worldid] / (
      p0.deriv_1[worldid] + float(p0.deriv_1[worldid] == 0.0) * mujoco.mjMINVAL
    )

  wp.launch(_lo_alpha, dim=(d.nworld,), inputs=[ls_ctx.lo, ls_ctx.p0, ctx])

  _eval_lspoint(ls_ctx.lo, m, d, ctx)

  @wp.kernel
  def _tree_map(ls_ctx: LSContext):
    worldid = wp.tid()

    lesser = float(ls_ctx.lo.deriv_0[worldid] < ls_ctx.p0.deriv_0[worldid])
    not_lesser = 1.0 - lesser

    ls_ctx.hi.alpha[worldid] = (
      lesser * ls_ctx.p0.alpha[worldid] + not_lesser * ls_ctx.lo.alpha[worldid]
    )
    ls_ctx.hi.cost[worldid] = (
      lesser * ls_ctx.p0.cost[worldid] + not_lesser * ls_ctx.lo.cost[worldid]
    )
    ls_ctx.hi.deriv_0[worldid] = (
      lesser * ls_ctx.p0.deriv_0[worldid] + not_lesser * ls_ctx.lo.deriv_0[worldid]
    )
    ls_ctx.hi.deriv_1[worldid] = (
      lesser * ls_ctx.p0.deriv_1[worldid] + not_lesser * ls_ctx.lo.deriv_1[worldid]
    )

    ls_ctx.lo.alpha[worldid] = (
      lesser * ls_ctx.lo.alpha[worldid] + not_lesser * ls_ctx.p0.alpha[worldid]
    )
    ls_ctx.lo.cost[worldid] = (
      lesser * ls_ctx.lo.cost[worldid] + not_lesser * ls_ctx.p0.cost[worldid]
    )
    ls_ctx.lo.deriv_0[worldid] = (
      lesser * ls_ctx.lo.deriv_0[worldid] + not_lesser * ls_ctx.p0.deriv_0[worldid]
    )
    ls_ctx.lo.deriv_1[worldid] = (
      lesser * ls_ctx.lo.deriv_1[worldid] + not_lesser * ls_ctx.p0.deriv_1[worldid]
    )

  wp.launch(_tree_map, dim=(d.nworld,), inputs=[ls_ctx])

  ls_ctx.swap.fill_(1)
  ls_ctx.ls_iter.fill_(0)

  for i in range(m.opt.ls_iterations):

    @wp.kernel
    def _alpha_lo_next_hi_next_mid(ls_ctx: LSContext):
      worldid = wp.tid()
      ls_ctx.lo_next.alpha[worldid] = ls_ctx.lo.alpha[worldid] - ls_ctx.lo.deriv_0[
        worldid
      ] / (
        ls_ctx.lo.deriv_1[worldid]
        + float(ls_ctx.lo.deriv_1[worldid] == 0.0) * mujoco.mjMINVAL
      )
      ls_ctx.hi_next.alpha[worldid] = ls_ctx.hi.alpha[worldid] - ls_ctx.hi.deriv_0[
        worldid
      ] / (
        ls_ctx.hi.deriv_1[worldid]
        + float(ls_ctx.hi.deriv_1[worldid] == 0.0) * mujoco.mjMINVAL
      )
      ls_ctx.mid.alpha[worldid] = 0.5 * (
        ls_ctx.lo.alpha[worldid] + ls_ctx.hi.alpha[worldid]
      )

    wp.launch(_alpha_lo_next_hi_next_mid, dim=(d.nworld,), inputs=[ls_ctx])

    _eval_lspoint(ls_ctx.lo_next, m, d, ctx)
    _eval_lspoint(ls_ctx.hi_next, m, d, ctx)
    _eval_lspoint(ls_ctx.mid, m, d, ctx)

    @wp.kernel
    def _swap_lo_hi(ls_ctx: LSContext):
      worldid = wp.tid()

      ls_ctx.ls_iter[worldid] += 1

      lo_alpha = ls_ctx.lo.alpha[worldid]
      lo_cost = ls_ctx.lo.cost[worldid]
      lo_deriv_0 = ls_ctx.lo.deriv_0[worldid]
      lo_deriv_1 = ls_ctx.lo.deriv_1[worldid]

      lo_next_alpha = ls_ctx.lo_next.alpha[worldid]
      lo_next_cost = ls_ctx.lo_next.cost[worldid]
      lo_next_deriv_0 = ls_ctx.lo_next.deriv_0[worldid]
      lo_next_deriv_1 = ls_ctx.lo_next.deriv_1[worldid]

      hi_alpha = ls_ctx.hi.alpha[worldid]
      hi_cost = ls_ctx.hi.cost[worldid]
      hi_deriv_0 = ls_ctx.hi.deriv_0[worldid]
      hi_deriv_1 = ls_ctx.hi.deriv_1[worldid]

      hi_next_alpha = ls_ctx.hi_next.alpha[worldid]
      hi_next_cost = ls_ctx.hi_next.cost[worldid]
      hi_next_deriv_0 = ls_ctx.hi_next.deriv_0[worldid]
      hi_next_deriv_1 = ls_ctx.hi_next.deriv_1[worldid]

      mid_alpha = ls_ctx.mid.alpha[worldid]
      mid_cost = ls_ctx.mid.cost[worldid]
      mid_deriv_0 = ls_ctx.mid.deriv_0[worldid]
      mid_deriv_1 = ls_ctx.mid.deriv_1[worldid]

      swap_lo_next = _in_bracket(lo_deriv_0, lo_next_deriv_0)
      lo_alpha = (
        float(swap_lo_next) * lo_next_alpha + (1.0 - float(swap_lo_next)) * lo_alpha
      )
      lo_cost = (
        float(swap_lo_next) * lo_next_cost + (1.0 - float(swap_lo_next)) * lo_cost
      )
      lo_deriv_0 = (
        float(swap_lo_next) * lo_next_deriv_0 + (1.0 - float(swap_lo_next)) * lo_deriv_0
      )
      lo_deriv_1 = (
        float(swap_lo_next) * lo_next_deriv_1 + (1.0 - float(swap_lo_next)) * lo_deriv_1
      )

      swap_lo_mid = _in_bracket(lo_deriv_0, mid_deriv_0)
      lo_alpha = float(swap_lo_mid) * mid_alpha + (1.0 - float(swap_lo_mid)) * lo_alpha
      lo_cost = float(swap_lo_mid) * mid_cost + (1.0 - float(swap_lo_mid)) * lo_cost
      lo_deriv_0 = (
        float(swap_lo_mid) * mid_deriv_0 + (1.0 - float(swap_lo_mid)) * lo_deriv_0
      )
      lo_deriv_1 = (
        float(swap_lo_mid) * mid_deriv_1 + (1.0 - float(swap_lo_mid)) * lo_deriv_1
      )

      swap_lo_hi_next = _in_bracket(lo_deriv_0, hi_next_deriv_0)
      lo_alpha = (
        float(swap_lo_hi_next) * hi_next_alpha
        + (1.0 - float(swap_lo_hi_next)) * lo_alpha
      )
      lo_cost = (
        float(swap_lo_hi_next) * hi_next_cost + (1.0 - float(swap_lo_hi_next)) * lo_cost
      )
      lo_deriv_0 = (
        float(swap_lo_hi_next) * hi_next_deriv_0
        + (1.0 - float(swap_lo_hi_next)) * lo_deriv_0
      )
      lo_deriv_1 = (
        float(swap_lo_hi_next) * hi_next_deriv_1
        + (1.0 - float(swap_lo_hi_next)) * lo_deriv_1
      )

      swap_hi_next = _in_bracket(hi_deriv_0, hi_next_deriv_0)
      hi_alpha = (
        float(swap_hi_next) * hi_next_alpha + (1.0 - float(swap_hi_next)) * hi_alpha
      )
      hi_cost = (
        float(swap_hi_next) * hi_next_cost + (1.0 - float(swap_hi_next)) * hi_cost
      )
      hi_deriv_0 = (
        float(swap_hi_next) * hi_next_deriv_0 + (1.0 - float(swap_hi_next)) * hi_deriv_0
      )
      hi_deriv_1 = (
        float(swap_hi_next) * hi_next_deriv_1 + (1.0 - float(swap_hi_next)) * hi_deriv_1
      )

      swap_hi_mid = _in_bracket(hi_deriv_0, mid_deriv_0)
      hi_alpha = float(swap_hi_mid) * mid_alpha + (1.0 - float(swap_hi_mid)) * hi_alpha
      hi_cost = float(swap_hi_mid) * mid_cost + (1.0 - float(swap_hi_mid)) * hi_cost
      hi_deriv_0 = (
        float(swap_hi_mid) * mid_deriv_0 + (1.0 - float(swap_hi_mid)) * hi_deriv_0
      )
      hi_deriv_1 = (
        float(swap_hi_mid) * mid_deriv_1 + (1.0 - float(swap_hi_mid)) * hi_deriv_1
      )

      swap_hi_lo_next = _in_bracket(hi_deriv_0, lo_next_deriv_0)
      hi_alpha = (
        float(swap_hi_lo_next) * lo_next_alpha
        + (1.0 - float(swap_hi_lo_next)) * hi_alpha
      )
      hi_cost = (
        float(swap_hi_lo_next) * lo_next_cost + (1.0 - float(swap_hi_lo_next)) * hi_cost
      )
      hi_deriv_0 = (
        float(swap_hi_lo_next) * lo_next_deriv_0
        + (1.0 - float(swap_hi_lo_next)) * hi_deriv_0
      )
      hi_deriv_1 = (
        float(swap_hi_lo_next) * lo_next_deriv_1
        + (1.0 - float(swap_hi_lo_next)) * hi_deriv_1
      )

      ls_ctx.lo.alpha[worldid] = lo_alpha
      ls_ctx.lo.cost[worldid] = lo_cost
      ls_ctx.lo.deriv_0[worldid] = lo_deriv_0
      ls_ctx.lo.deriv_1[worldid] = lo_deriv_1

      ls_ctx.hi.alpha[worldid] = hi_alpha
      ls_ctx.hi.cost[worldid] = hi_cost
      ls_ctx.hi.deriv_0[worldid] = hi_deriv_0
      ls_ctx.hi.deriv_1[worldid] = hi_deriv_1

      swap = swap_lo_next or swap_lo_mid or swap_lo_hi_next
      swap = swap or swap_hi_next or swap_hi_mid or swap_hi_lo_next
      ls_ctx.swap[worldid] = int(swap)

    wp.launch(_swap_lo_hi, dim=(d.nworld,), inputs=[ls_ctx])

    @wp.kernel
    def _done(ls_ctx: LSContext, ctx: Context, m: types.Model, ls_iter: int):
      worldid = wp.tid()
      done = ls_iter >= m.opt.ls_iterations
      done = done or (1 - ls_ctx.swap[worldid])
      done = done or (
        (ls_ctx.lo.deriv_0[worldid] < 0.0)
        and (ls_ctx.lo.deriv_0[worldid] > -ctx.gtol[worldid])
      )
      done = done or (
        (ls_ctx.hi.deriv_0[worldid] > 0.0)
        and (ls_ctx.hi.deriv_0[worldid] < ctx.gtol[worldid])
      )
      ls_ctx.done[worldid] = int(done)

    wp.launch(_done, dim=(d.nworld,), inputs=[ls_ctx, ctx, m, i])
    # TODO(team): return if all done

  @wp.kernel
  def _alpha(ctx: Context, ls_ctx: LSContext):
    worldid = wp.tid()
    p0_cost = ls_ctx.p0.cost[worldid]
    lo_cost = ls_ctx.lo.cost[worldid]
    hi_cost = ls_ctx.hi.cost[worldid]

    improvement = float((lo_cost < p0_cost) or (hi_cost < p0_cost))
    lo_hi_cost = float(lo_cost < hi_cost)
    ctx.alpha[worldid] = improvement * (
      lo_hi_cost * ls_ctx.lo.alpha[worldid]
      + (1.0 - lo_hi_cost) * ls_ctx.hi.alpha[worldid]
    )

  wp.launch(_alpha, dim=(d.nworld,), inputs=[ctx, ls_ctx])

  @wp.kernel
  def _qacc_ma(ctx: Context, d: types.Data):
    worldid, dofid = wp.tid()
    alpha = ctx.alpha[worldid]
    d.qacc[worldid, dofid] += alpha * ctx.search[worldid, dofid]
    ctx.Ma[worldid, dofid] += alpha * ctx.mv[worldid, dofid]

  wp.launch(_qacc_ma, dim=(d.nworld, m.nv), inputs=[ctx, d])

  @wp.kernel
  def _jaref(ctx: Context, d: types.Data):
    efcid = wp.tid()

    if efcid >= d.nefc_total[0]:
      return

    worldid = d.efc_worldid[efcid]
    ctx.Jaref[efcid] += ctx.alpha[worldid] * ctx.jv[efcid]

  wp.launch(_jaref, dim=(d.njmax,), inputs=[ctx, d])


def solve(m: types.Model, d: types.Data):
  """Finds forces that satisfy constraints."""

  # warmstart
  wp.copy(d.qacc, d.qacc_warmstart)

  ctx = _context(m, d)
  _create_context(ctx, m, d, grad=True)

  for i in range(m.opt.iterations):
    _linesearch(m, d, ctx)
    wp.copy(ctx.prev_grad, ctx.grad)
    wp.copy(ctx.prev_Mgrad, ctx.Mgrad)
    _update_constraint(m, d, ctx)
    _update_gradient(m, d, ctx)

    if m.opt.solver == 2:  # Newton
      ctx.search_dot.zero_()

      @wp.kernel
      def _search_newton(ctx: Context):
        worldid, dofid = wp.tid()
        search = -1.0 * ctx.Mgrad[worldid, dofid]
        ctx.search[worldid, dofid] = search
        wp.atomic_add(ctx.search_dot, worldid, search * search)

      wp.launch(_search_newton, dim=(d.nworld, m.nv), inputs=[ctx])
    else:  # polak-ribiere
      ctx.beta_num.zero_()
      ctx.beta_den.zero_()

      @wp.kernel
      def _beta_num_den(ctx: Context):
        worldid, dofid = wp.tid()
        prev_Mgrad = ctx.prev_Mgrad[worldid][dofid]
        wp.atomic_add(
          ctx.beta_num,
          worldid,
          ctx.grad[worldid, dofid] * (ctx.Mgrad[worldid, dofid] - prev_Mgrad),
        )
        wp.atomic_add(ctx.beta_den, worldid, ctx.prev_grad[worldid, dofid] * prev_Mgrad)

      wp.launch(_beta_num_den, dim=(d.nworld, m.nv), inputs=[ctx])

      @wp.kernel
      def _beta(ctx: Context):
        worldid = wp.tid()
        ctx.beta[worldid] = wp.max(
          0.0, ctx.beta_num[worldid] / wp.max(mujoco.mjMINVAL, ctx.beta_den[worldid])
        )

      wp.launch(_beta, dim=(d.nworld,), inputs=[ctx])

      ctx.search_dot.zero_()

      @wp.kernel
      def _search_cg(ctx: Context):
        worldid, dofid = wp.tid()
        search = (
          -1.0 * ctx.Mgrad[worldid, dofid]
          + ctx.beta[worldid] * ctx.search[worldid, dofid]
        )
        ctx.search[worldid, dofid] = search
        wp.atomic_add(ctx.search_dot, worldid, search * search)

      wp.launch(_search_cg, dim=(d.nworld, m.nv), inputs=[ctx])

    @wp.kernel
    def _done(ctx: Context, m: types.Model, solver_niter: int):
      worldid = wp.tid()
      improvement = _rescale(m, ctx.prev_cost[worldid] - ctx.cost[worldid])
      gradient = _rescale(m, wp.math.sqrt(ctx.grad_dot[worldid]))
      done = solver_niter >= m.opt.iterations
      done = done or (improvement < m.opt.tolerance)
      done = done or (gradient < m.opt.tolerance)
      ctx.done[worldid] = int(done)

    wp.launch(_done, dim=(d.nworld,), inputs=[ctx, m, i])
    # TODO(team): return if all done

  wp.copy(d.qacc_warmstart, d.qacc)<|MERGE_RESOLUTION|>--- conflicted
+++ resolved
@@ -160,26 +160,11 @@
       quad_total1 = ctx.quad[efcid][1]
       quad_total2 = ctx.quad[efcid][2]
 
-<<<<<<< HEAD
       wp.atomic_add(
         ls_pnt.cost, worldid, alpha_sq * quad_total2 + alpha * quad_total1 + quad_total0
       )
       wp.atomic_add(ls_pnt.deriv_0, worldid, 2.0 * alpha * quad_total2 + quad_total1)
       wp.atomic_add(ls_pnt.deriv_1, worldid, 2.0 * quad_total2)
-=======
-  @wp.kernel
-  def _cost_deriv01(ls_pnt: LSPoint, ctx: Context):
-    worldid = wp.tid()
-    alpha = ls_pnt.alpha[worldid]
-    alpha_sq = alpha * alpha
-    quad_total0 = ctx.quad_total[worldid][0]
-    quad_total1 = ctx.quad_total[worldid][1]
-    quad_total2 = ctx.quad_total[worldid][2]
-
-    ls_pnt.cost[worldid] = alpha_sq * quad_total2 + alpha * quad_total1 + quad_total0
-    ls_pnt.deriv_0[worldid] = 2.0 * alpha * quad_total2 + quad_total1
-    ls_pnt.deriv_1[worldid] = 2.0 * quad_total2 + float(quad_total2 == 0.0) * mujoco.mjMINVAL
->>>>>>> 72f4aef3
 
   wp.launch(_cost_deriv_quad, dim=(d.njmax,), inputs=[ls_pnt, ctx, d])
 
