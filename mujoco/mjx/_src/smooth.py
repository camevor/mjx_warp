# Copyright 2025 The Physics-Next Project Developers
#
# Licensed under the Apache License, Version 2.0 (the "License");
# you may not use this file except in compliance with the License.
# You may obtain a copy of the License at
#
#     http://www.apache.org/licenses/LICENSE-2.0
#
# Unless required by applicable law or agreed to in writing, software
# distributed under the License is distributed on an "AS IS" BASIS,
# WITHOUT WARRANTIES OR CONDITIONS OF ANY KIND, either express or implied.
# See the License for the specific language governing permissions and
# limitations under the License.
# ==============================================================================

import warp as wp
<<<<<<< HEAD
import numpy as np
=======

>>>>>>> ade9a4bd
from . import math

from .types import Model
from .types import Data
<<<<<<< HEAD
from .types import array2df, array3df
=======
from .types import array2df
from .types import array3df
>>>>>>> ade9a4bd
from .types import vec10
from .types import JointType, TrnType


def kinematics(m: Model, d: Data):
  """Forward kinematics."""

  @wp.kernel
  def _root(m: Model, d: Data):
    worldid = wp.tid()
    d.xpos[worldid, 0] = wp.vec3(0.0)
    d.xquat[worldid, 0] = wp.quat(1.0, 0.0, 0.0, 0.0)
    d.xipos[worldid, 0] = wp.vec3(0.0)
    d.xmat[worldid, 0] = wp.identity(n=3, dtype=wp.float32)
    d.ximat[worldid, 0] = wp.identity(n=3, dtype=wp.float32)

  @wp.kernel
  def _level(m: Model, d: Data, leveladr: int):
    worldid, nodeid = wp.tid()
    bodyid = m.body_tree[leveladr + nodeid]
    jntadr = m.body_jntadr[bodyid]
    jntnum = m.body_jntnum[bodyid]
    qpos = d.qpos[worldid]

    if jntnum == 0:
      # no joints - apply fixed translation and rotation relative to parent
      pid = m.body_parentid[bodyid]
      xpos = (d.xmat[worldid, pid] * m.body_pos[bodyid]) + d.xpos[worldid, pid]
      xquat = math.mul_quat(d.xquat[worldid, pid], m.body_quat[bodyid])
    elif jntnum == 1 and m.jnt_type[jntadr] == 0:
      # free joint
      qadr = m.jnt_qposadr[jntadr]
      # TODO(erikfrey): would it be better to use some kind of wp.copy here?
      xpos = wp.vec3(qpos[qadr], qpos[qadr + 1], qpos[qadr + 2])
      xquat = wp.quat(qpos[qadr + 3], qpos[qadr + 4], qpos[qadr + 5], qpos[qadr + 6])
      d.xanchor[worldid, jntadr] = xpos
      d.xaxis[worldid, jntadr] = m.jnt_axis[jntadr]
    else:
      # regular or no joints
      # apply fixed translation and rotation relative to parent
      pid = m.body_parentid[bodyid]
      xpos = (d.xmat[worldid, pid] * m.body_pos[bodyid]) + d.xpos[worldid, pid]
      xquat = math.mul_quat(d.xquat[worldid, pid], m.body_quat[bodyid])

      for _ in range(jntnum):
        qadr = m.jnt_qposadr[jntadr]
        jnt_type = m.jnt_type[jntadr]
        jnt_axis = m.jnt_axis[jntadr]
        xanchor = math.rot_vec_quat(m.jnt_pos[jntadr], xquat) + xpos
        xaxis = math.rot_vec_quat(jnt_axis, xquat)

        if jnt_type == 1:  # ball
          qloc = wp.quat(
            qpos[qadr + 0],
            qpos[qadr + 1],
            qpos[qadr + 2],
            qpos[qadr + 3],
          )
          xquat = math.mul_quat(xquat, qloc)
          # correct for off-center rotation
          xpos = xanchor - math.rot_vec_quat(m.jnt_pos[jntadr], xquat)
        elif jnt_type == 2:  # slide
          xpos += xaxis * (qpos[qadr] - m.qpos0[qadr])
        elif jnt_type == 3:  # hinge
          qpos0 = m.qpos0[qadr]
          qloc = math.axis_angle_to_quat(jnt_axis, qpos[qadr] - qpos0)
          xquat = math.mul_quat(xquat, qloc)
          # correct for off-center rotation
          xpos = xanchor - math.rot_vec_quat(m.jnt_pos[jntadr], xquat)

        d.xanchor[worldid, jntadr] = xanchor
        d.xaxis[worldid, jntadr] = xaxis
        jntadr += 1

    d.xpos[worldid, bodyid] = xpos
    d.xquat[worldid, bodyid] = wp.normalize(xquat)
    d.xmat[worldid, bodyid] = math.quat_to_mat(xquat)

  wp.launch(_root, dim=(d.nworld), inputs=[m, d])

  body_treeadr = m.body_treeadr.numpy()
  for i in range(1, len(body_treeadr)):
    beg = body_treeadr[i]
    end = m.nbody if i == len(body_treeadr) - 1 else body_treeadr[i + 1]
    wp.launch(_level, dim=(d.nworld, end - beg), inputs=[m, d, beg])


def com_pos(m: Model, d: Data):
  """Map inertias and motion dofs to global frame centered at subtree-CoM."""

  @wp.kernel
  def mass_subtree_acc(m: Model, mass_subtree: wp.array(dtype=float), leveladr: int):
    nodeid = wp.tid()
    bodyid = m.body_tree[leveladr + nodeid]
    pid = m.body_parentid[bodyid]
    wp.atomic_add(mass_subtree, pid, mass_subtree[bodyid])

  @wp.kernel
  def subtree_com_init(m: Model, d: Data):
    worldid, bodyid = wp.tid()
    d.subtree_com[worldid, bodyid] = d.xipos[worldid, bodyid] * m.body_mass[bodyid]

  @wp.kernel
  def subtree_com_acc(m: Model, d: Data, leveladr: int):
    worldid, nodeid = wp.tid()
    bodyid = m.body_tree[leveladr + nodeid]
    pid = m.body_parentid[bodyid]
    wp.atomic_add(d.subtree_com, worldid, pid, d.subtree_com[worldid, bodyid])

  @wp.kernel
  def subtree_div(mass_subtree: wp.array(dtype=float), d: Data):
    worldid, bodyid = wp.tid()
    d.subtree_com[worldid, bodyid] /= mass_subtree[bodyid]

  @wp.kernel
  def cinert(m: Model, d: Data):
    worldid, bodyid = wp.tid()
    mat = d.ximat[worldid, bodyid]
    inert = m.body_inertia[bodyid]
    mass = m.body_mass[bodyid]
    dif = d.xipos[worldid, bodyid] - d.subtree_com[worldid, m.body_rootid[bodyid]]
    # express inertia in com-based frame (mju_inertCom)

    res = vec10()
    # res_rot = mat * diag(inert) * mat'
    tmp = mat @ wp.diag(inert) @ wp.transpose(mat)
    res[0] = tmp[0, 0]
    res[1] = tmp[1, 1]
    res[2] = tmp[2, 2]
    res[3] = tmp[0, 1]
    res[4] = tmp[0, 2]
    res[5] = tmp[1, 2]
    # res_rot -= mass * dif_cross * dif_cross
    res[0] += mass * (dif[1] * dif[1] + dif[2] * dif[2])
    res[1] += mass * (dif[0] * dif[0] + dif[2] * dif[2])
    res[2] += mass * (dif[0] * dif[0] + dif[1] * dif[1])
    res[3] -= mass * dif[0] * dif[1]
    res[4] -= mass * dif[0] * dif[2]
    res[5] -= mass * dif[1] * dif[2]
    # res_tran = mass * dif
    res[6] = mass * dif[0]
    res[7] = mass * dif[1]
    res[8] = mass * dif[2]
    # res_mass = mass
    res[9] = mass

    d.cinert[worldid, bodyid] = res

  @wp.kernel
  def cdof(m: Model, d: Data):
    worldid, jntid = wp.tid()
    bodyid = m.jnt_bodyid[jntid]
    dofid = m.jnt_dofadr[jntid]
    jnt_type = m.jnt_type[jntid]
    xaxis = d.xaxis[worldid, jntid]
    xmat = wp.transpose(d.xmat[worldid, bodyid])

    # compute com-anchor vector
    offset = d.subtree_com[worldid, m.body_rootid[bodyid]] - d.xanchor[worldid, jntid]

    res = d.cdof[worldid]
    if jnt_type == 0:  # free
      res[dofid + 0] = wp.spatial_vector(0.0, 0.0, 0.0, 1.0, 0.0, 0.0)
      res[dofid + 1] = wp.spatial_vector(0.0, 0.0, 0.0, 0.0, 1.0, 0.0)
      res[dofid + 2] = wp.spatial_vector(0.0, 0.0, 0.0, 0.0, 0.0, 1.0)
      # I_3 rotation in child frame (assume no subsequent rotations)
      res[dofid + 3] = wp.spatial_vector(xmat[0], wp.cross(xmat[0], offset))
      res[dofid + 4] = wp.spatial_vector(xmat[1], wp.cross(xmat[1], offset))
      res[dofid + 5] = wp.spatial_vector(xmat[2], wp.cross(xmat[2], offset))
    elif jnt_type == 1:  # ball
      # I_3 rotation in child frame (assume no subsequent rotations)
      res[dofid + 0] = wp.spatial_vector(xmat[0], wp.cross(xmat[0], offset))
      res[dofid + 1] = wp.spatial_vector(xmat[1], wp.cross(xmat[1], offset))
      res[dofid + 2] = wp.spatial_vector(xmat[2], wp.cross(xmat[2], offset))
    elif jnt_type == 2:  # slide
      res[dofid] = wp.spatial_vector(wp.vec3(0.0), xaxis)
    elif jnt_type == 3:  # hinge
      res[dofid] = wp.spatial_vector(xaxis, wp.cross(xaxis, offset))

  body_treeadr = m.body_treeadr.numpy()
  mass_subtree = wp.clone(m.body_mass)
  for i in reversed(range(len(body_treeadr))):
    beg = body_treeadr[i]
    end = m.nbody if i == len(body_treeadr) - 1 else body_treeadr[i + 1]
    wp.launch(mass_subtree_acc, dim=(end - beg,), inputs=[m, mass_subtree, beg])

  wp.launch(subtree_com_init, dim=(d.nworld, m.nbody), inputs=[m, d])

  for i in reversed(range(len(body_treeadr))):
    beg = body_treeadr[i]
    end = m.nbody if i == len(body_treeadr) - 1 else body_treeadr[i + 1]
    wp.launch(subtree_com_acc, dim=(d.nworld, end - beg), inputs=[m, d, beg])

  wp.launch(subtree_div, dim=(d.nworld, m.nbody), inputs=[mass_subtree, d])
  wp.launch(cinert, dim=(d.nworld, m.nbody), inputs=[m, d])
  wp.launch(cdof, dim=(d.nworld, m.njnt), inputs=[m, d])


def crb(m: Model, d: Data):
  """Composite rigid body inertia algorithm."""

  wp.copy(d.crb, d.cinert)

  @wp.kernel
  def crb_accumulate(m: Model, d: Data, leveladr: int):
    worldid, nodeid = wp.tid()
    bodyid = m.body_tree[leveladr + nodeid]
    pid = m.body_parentid[bodyid]
    if pid == 0:
      return
    wp.atomic_add(d.crb, worldid, pid, d.crb[worldid, bodyid])

  @wp.kernel
  def qM_sparse(m: Model, d: Data):
    worldid, dofid = wp.tid()
    madr_ij = m.dof_Madr[dofid]
    bodyid = m.dof_bodyid[dofid]

    # init M(i,i) with armature inertia
    d.qM[worldid, 0, madr_ij] = m.dof_armature[dofid]

    # precompute buf = crb_body_i * cdof_i
    buf = math.inert_vec(d.crb[worldid, bodyid], d.cdof[worldid, dofid])

    # sparse backward pass over ancestors
    while dofid >= 0:
      d.qM[worldid, 0, madr_ij] += wp.dot(d.cdof[worldid, dofid], buf)
      madr_ij += 1
      dofid = m.dof_parentid[dofid]

  @wp.kernel
  def qM_dense(m: Model, d: Data):
    worldid, dofid = wp.tid()
    bodyid = m.dof_bodyid[dofid]

    # init M(i,i) with armature inertia
    d.qM[worldid, dofid, dofid] = m.dof_armature[dofid]

    # precompute buf = crb_body_i * cdof_i
    buf = math.inert_vec(d.crb[worldid, bodyid], d.cdof[worldid, dofid])

    # sparse backward pass over ancestors
    dofidi = dofid
    while dofid >= 0:
      d.qM[worldid, dofidi, dofid] += wp.dot(d.cdof[worldid, dofid], buf)
      dofid = m.dof_parentid[dofid]

  body_treeadr = m.body_treeadr.numpy()
  for i in reversed(range(len(body_treeadr))):
    beg = body_treeadr[i]
    end = m.nbody if i == len(body_treeadr) - 1 else body_treeadr[i + 1]
    wp.launch(crb_accumulate, dim=(d.nworld, end - beg), inputs=[m, d, beg])

  d.qM.zero_()
  if m.opt.is_sparse:
    wp.launch(qM_sparse, dim=(d.nworld, m.nv), inputs=[m, d])
  else:
    wp.launch(qM_dense, dim=(d.nworld, m.nv), inputs=[m, d])


def _factor_i_sparse(m: Model, d: Data, M: array3df, L: array3df, D: array2df):
  """Sparse L'*D*L factorizaton of inertia-like matrix M, assumed spd."""

  @wp.kernel
  def qLD_acc(m: Model, leveladr: int, L: array3df):
    worldid, nodeid = wp.tid()
    update = m.qLD_update_tree[leveladr + nodeid]
    i, k, Madr_ki = update[0], update[1], update[2]
    Madr_i = m.dof_Madr[i]
    # tmp = M(k,i) / M(k,k)
    tmp = L[worldid, 0, Madr_ki] / L[worldid, 0, m.dof_Madr[k]]
    for j in range(m.dof_Madr[i + 1] - Madr_i):
      # M(i,j) -= M(k,j) * tmp
      wp.atomic_sub(L[worldid, 0], Madr_i + j, L[worldid, 0, Madr_ki + j] * tmp)
    # M(k,i) = tmp
    L[worldid, 0, Madr_ki] = tmp

  @wp.kernel
  def qLDiag_div(m: Model, L: array3df, D: array2df):
    worldid, dofid = wp.tid()
    D[worldid, dofid] = 1.0 / L[worldid, 0, m.dof_Madr[dofid]]

  wp.copy(L, M)

  qLD_update_treeadr = m.qLD_update_treeadr.numpy()

  for i in reversed(range(len(qLD_update_treeadr))):
    if i == len(qLD_update_treeadr) - 1:
      beg, end = qLD_update_treeadr[i], m.qLD_update_tree.shape[0]
    else:
      beg, end = qLD_update_treeadr[i], qLD_update_treeadr[i + 1]
    wp.launch(qLD_acc, dim=(d.nworld, end - beg), inputs=[m, beg, L])

  wp.launch(qLDiag_div, dim=(d.nworld, m.nv), inputs=[m, L, D])


def _factor_i_dense(m: Model, d: Data, M: wp.array, L: wp.array):
  """Dense Cholesky factorizaton of inertia-like matrix M, assumed spd."""

  # TODO(team): develop heuristic for block dim, or make configurable
  block_dim = 32

  def tile_cholesky(adr: int, size: int, tilesize: int):
    @wp.kernel
    def cholesky(m: Model, leveladr: int, M: array3df, L: array3df):
      worldid, nodeid = wp.tid()
      dofid = m.qLD_tile[leveladr + nodeid]
      M_tile = wp.tile_load(
        M[worldid], shape=(tilesize, tilesize), offset=(dofid, dofid)
      )
      L_tile = wp.tile_cholesky(M_tile)
      wp.tile_store(L[worldid], L_tile, offset=(dofid, dofid))

    wp.launch_tiled(
      cholesky, dim=(d.nworld, size), inputs=[m, adr, M, L], block_dim=block_dim
    )

  qLD_tileadr, qLD_tilesize = m.qLD_tileadr.numpy(), m.qLD_tilesize.numpy()

  for i in range(len(qLD_tileadr)):
    beg = qLD_tileadr[i]
    end = m.qLD_tile.shape[0] if i == len(qLD_tileadr) - 1 else qLD_tileadr[i + 1]
    tile_cholesky(beg, end - beg, int(qLD_tilesize[i]))


def factor_i(m: Model, d: Data, M, L, D=None):
  """Factorizaton of inertia-like matrix M, assumed spd."""

  if m.opt.is_sparse:
    assert D is not None
    _factor_i_sparse(m, d, M, L, D)
  else:
    _factor_i_dense(m, d, M, L)


def factor_m(m: Model, d: Data):
  """Factorizaton of inertia-like matrix M, assumed spd."""
  factor_i(m, d, d.qM, d.qLD, d.qLDiagInv)


def rne(m: Model, d: Data):
  """Computes inverse dynamics using Newton-Euler algorithm."""

  cacc = wp.zeros(shape=(d.nworld, m.nbody), dtype=wp.spatial_vector)
  cfrc = wp.zeros(shape=(d.nworld, m.nbody), dtype=wp.spatial_vector)

  @wp.kernel
  def cacc_gravity(m: Model, cacc: wp.array(dtype=wp.spatial_vector, ndim=2)):
    worldid = wp.tid()
    cacc[worldid, 0] = wp.spatial_vector(wp.vec3(0.0), -m.opt.gravity)

  @wp.kernel
  def cacc_level(
    m: Model,
    d: Data,
    cacc: wp.array(dtype=wp.spatial_vector, ndim=2),
    leveladr: int,
  ):
    worldid, nodeid = wp.tid()
    bodyid = m.body_tree[leveladr + nodeid]
    dofnum = m.body_dofnum[bodyid]
    pid = m.body_parentid[bodyid]
    dofadr = m.body_dofadr[bodyid]
    local_cacc = cacc[worldid, pid]
    for i in range(dofnum):
      local_cacc += d.cdof_dot[worldid, dofadr + i] * d.qvel[worldid, dofadr + i]
    cacc[worldid, bodyid] = local_cacc

  @wp.kernel
  def frc_fn(
    d: Data,
    cfrc: wp.array(dtype=wp.spatial_vector, ndim=2),
    cacc: wp.array(dtype=wp.spatial_vector, ndim=2),
  ):
    worldid, bodyid = wp.tid()
    frc = math.inert_vec(d.cinert[worldid, bodyid], cacc[worldid, bodyid])
    frc += math.motion_cross_force(
      d.cvel[worldid, bodyid],
      math.inert_vec(d.cinert[worldid, bodyid], d.cvel[worldid, bodyid]),
    )
    cfrc[worldid, bodyid] += frc

  @wp.kernel
  def cfrc_fn(m: Model, cfrc: wp.array(dtype=wp.spatial_vector, ndim=2), leveladr: int):
    worldid, nodeid = wp.tid()
    bodyid = m.body_tree[leveladr + nodeid]
    pid = m.body_parentid[bodyid]
    wp.atomic_add(cfrc[worldid], pid, cfrc[worldid, bodyid])

  @wp.kernel
  def qfrc_bias(m: Model, d: Data, cfrc: wp.array(dtype=wp.spatial_vector, ndim=2)):
    worldid, dofid = wp.tid()
    bodyid = m.dof_bodyid[dofid]
    d.qfrc_bias[worldid, dofid] = wp.dot(d.cdof[worldid, dofid], cfrc[worldid, bodyid])

  wp.launch(cacc_gravity, dim=[d.nworld], inputs=[m, cacc])

  body_treeadr = m.body_treeadr.numpy()
  for i in range(len(body_treeadr)):
    beg = body_treeadr[i]
    end = m.nbody if i == len(body_treeadr) - 1 else body_treeadr[i + 1]
    wp.launch(cacc_level, dim=(d.nworld, end - beg), inputs=[m, d, cacc, beg])

  wp.launch(frc_fn, dim=[d.nworld, m.nbody], inputs=[d, cfrc, cacc])

  for i in reversed(range(len(body_treeadr))):
    beg = body_treeadr[i]
    end = m.nbody if i == len(body_treeadr) - 1 else body_treeadr[i + 1]
    wp.launch(cfrc_fn, dim=[d.nworld, end - beg], inputs=[m, cfrc, beg])

  wp.launch(qfrc_bias, dim=[d.nworld, m.nv], inputs=[m, d, cfrc])


def fwd_actuation(m: Model, d: Data):
  """Actuation-dependent computations."""
  if not m.nu:
    return

  @wp.kernel
  def clamp_dofs(
    limited: wp.array(dtype=wp.bool), ranges: wp.array(dtype=wp.vec2), values: array2df
  ):
    worldid, dofid = wp.tid()
    if limited[dofid]:
      r = ranges[dofid]
      values[worldid, dofid] = wp.clamp(values[worldid, dofid], r[0], r[1])

  # clamp ctrl
  wp.launch(
    clamp_dofs,
    dim=[d.nworld, m.nu],
    inputs=[m.actuator_ctrllimited, m.actuator_ctrlrange, d.ctrl],
  )

  # TODO support stateful actuators

  @wp.kernel
  def get_force(
    m: Model,
    ctrl: array2df,
    # outputs
    force: array2df,
  ):
    worldid, dofid = wp.tid()
    gain = m.actuator_gainprm[dofid]
    bias = m.actuator_biasprm[dofid]
    # TODO support gain types other than FIXED
    f = gain * ctrl[worldid, dofid] + bias
    if m.actuator_forcelimited[dofid]:
      r = m.actuator_forcerange[dofid]
      f = wp.clamp(f, r[0], r[1])
    force[worldid, dofid] = f

  wp.launch(
    get_force, dim=[d.nworld, m.nu], inputs=[m, d.ctrl], outputs=[d.actuator_force]
  )

  @wp.kernel
  def moment_mul_force(m: Model, moment: array3df, force: array2df, qfrc: array2df):
    # qfrc = moment.T x force
    worldid, col = wp.tid()

    M = moment.shape[1]

    s = float(0.0)
    for row in range(M):
      s += moment[worldid, row, col] * force[worldid, row]
    if m.jnt_actfrclimited[col]:
      r = m.jnt_actfrcrange[col]
      s = wp.clamp(s, r[0], r[1])
    qfrc[worldid, col] = s

  # qfrc_actuator = d.actuator_moment.T @ d.actuator_force
  wp.launch(
    moment_mul_force,
    dim=(d.nworld, m.nv),
    inputs=[d.actuator_moment, d.actuator_force],
    outputs=[d.qfrc_actuator],
  )

  # TODO actuator-level gravity compensation, skip if added as passive force

  # clamp qfrc_actuator
  # wp.launch(
  #   clamp_dofs,
  #   dim=[d.nworld, m.nv],
  #   inputs=[m.jnt_actfrclimited, m.jnt_actfrcrange, d.qfrc_actuator],
  # )

  return d


def transmission(m: Model, d: Data):
  """Computes actuator/transmission lengths and moments."""
  if not m.nu:
    return d

  # @wp.kernel
  # def _site_dof_mask(
  #   m: Model,
  #   # outputs
  #   mask: array2df,
  # ):
  #   """Creates a dof mask for site transmissions."""
  #   # TODO: write this as Warp kernel
  #   i = wp.tid()
  #   if m.actuator_trnid[:, 1] == -1:
  #     return

  #   id_, refid = m.actuator_trnid[i]
  #   # initialize last dof address for each body
  #   b0 = m.body_weldid[m.site_bodyid[id_]]
  #   b1 = m.body_weldid[m.site_bodyid[refid]]
  #   dofadr0 = int(m.body_dofadr[b0] + m.body_dofnum[b0] - 1)
  #   dofadr1 = int(m.body_dofadr[b1] + m.body_dofnum[b1] - 1)

  #   # find common ancestral dof, if any
  #   while dofadr0 != dofadr1:
  #     if dofadr0 < dofadr1:
  #       dofadr1 = m.dof_parentid[dofadr1]
  #     else:
  #       dofadr0 = m.dof_parentid[dofadr0]
  #     if dofadr0 == -1 or dofadr1 == -1:
  #       break

  #   # if common ancestral dof was found, clear the columns of its parental chain
  #   da = int(wp.where(dofadr0 == dofadr1, dofadr0, -1))
  #   while da >= 0:
  #     mask[i, da] = 0.0
  #     da = m.dof_parentid[da]

  @wp.kernel
  def compute_transmission(
    m: Model,
    d: Data,
    # trntype,
    # trnid,
    # gear,
    # jnt_typ,
    # m_j,
    # qpos,
    # outputs
    length: array2df,
    moment: array3df,
  ):
    worldid, actid = wp.tid()
    qpos = d.qpos[worldid]
    jntid = m.dof_jntid[actid]
    jnt_typ = m.jnt_type[jntid]
    qadr = m.jnt_qposadr[jntid]
    vadr = m.jnt_dofadr[jntid]
    trntype = m.actuator_trntype[actid]
    gear = m.actuator_gear[actid]
    if trntype == wp.static(TrnType.JOINT.value) or trntype == wp.static(
      TrnType.JOINTINPARENT.value
    ):
      if jnt_typ == wp.static(JointType.FREE.value):
        length[worldid, actid] = 0.0
        if trntype == wp.static(TrnType.JOINTINPARENT.value):
          quat_neg = math.quat_inv(
            wp.quat(qpos[qadr + 3], qpos[qadr + 4], qpos[qadr + 5], qpos[qadr + 6])
          )
          gearaxis = math.rot_vec_quat(wp.spatial_bottom(gear), quat_neg)
          # moment = moment.at[3:].set(gearaxis)
          moment[worldid, actid, vadr + 0] = moment[0]
          moment[worldid, actid, vadr + 1] = moment[1]
          moment[worldid, actid, vadr + 2] = moment[2]
          moment[worldid, actid, vadr + 3] = gearaxis[0]
          moment[worldid, actid, vadr + 4] = gearaxis[1]
          moment[worldid, actid, vadr + 5] = gearaxis[2]
          # moment = wp.spatial_vector(wp.spatial_top(moment), gearaxis)
        else:
          for i in range(6):
            moment[worldid, actid, vadr + i] = gear[i]
      elif jnt_typ == wp.static(JointType.BALL.value):
        axis, angle = math.quat_to_axis_angle(qpos)
        gearaxis = wp.spatial_top(gear)  # [:3]
        if trntype == wp.static(TrnType.JOINTINPARENT.value):
          quat_neg = math.quat_inv(qpos)
          gearaxis = math.rot_vec_quat(gearaxis, quat_neg)
        length[worldid, actid] = wp.dot(axis * angle, gearaxis)
        for i in range(3):
          moment[worldid, actid, vadr + i] = gearaxis[i]
      elif jnt_typ == wp.static(JointType.SLIDE.value) or jnt_typ == wp.static(
        JointType.HINGE.value
      ):
        length[worldid, actid] = qpos * gear[0]
        moment[worldid, actid, vadr] = gear[0]
      else:
        wp.printf("unrecognized joint type")
    else:
      # TODO handle site, tendon transmission types
      wp.printf("unhandled transmission type %d\n", trntype)

  # pre-compute values for site transmissions
  # has_refsite = m.actuator_trnid[:, 1] != -1

  # site_dof_mask = wp.ones((m.nu, m.nv), dtype=wp.float32)
  # wp.launch(_site_dof_mask, dim=m.nu, inputs=[m], outputs=[site_dof_mask])

  # def compute_site_quats(m: Model):
  #   i = wp.tid()
  #   site_quat[i] = math.mul_quat(m.site_quat[i], d.xquat[m.site_bodyid[i]])

  # wp.launch(compute_site_quats, dim=m.nsite, inputs=[m])

  # length, moment = scan.flat(
  #   m,
  #   fn,
  #   "uuujjquusss",
  #   "uu",
  #   m.actuator_trntype,
  #   jp.array(m.actuator_trnid),
  #   m.actuator_gear,
  #   m.jnt_type,
  #   jp.array(m.jnt_dofadr),
  #   d.qpos,
  #   has_refsite,
  #   jp.array(site_dof_mask),
  #   d.site_xpos,
  #   d.site_xmat,
  #   site_quat,
  #   group_by="u",
  # )
  # length = length.reshape((m.nu,))
  # moment = moment.reshape((m.nu, m.nv))

  # d = d.replace(actuator_length=length, actuator_moment=moment)

  wp.launch(
    compute_transmission,
    dim=[d.nworld, m.nu],
    inputs=[m, d],
    outputs=[d.actuator_length, d.actuator_moment],
  )


def com_vel(m: Model, d: Data):
  """Computes cvel, cdof_dot."""

  @wp.kernel
  def _root(d: Data):
    worldid, elementid = wp.tid()
    d.cvel[worldid, 0][elementid] = 0.0

  @wp.kernel
  def _level(m: Model, d: Data, leveladr: int):
    worldid, nodeid = wp.tid()
    bodyid = m.body_tree[leveladr + nodeid]
    dofid = m.body_dofadr[bodyid]
    jntid = m.body_jntadr[bodyid]
    jntnum = m.body_jntnum[bodyid]
    pid = m.body_parentid[bodyid]

    if jntnum == 0:
      d.cvel[worldid, bodyid] = d.cvel[worldid, pid]
      return

    cvel = d.cvel[worldid, pid]
    qvel = d.qvel[worldid]
    cdof = d.cdof[worldid]

    for j in range(jntid, jntid + jntnum):
      jnttype = m.jnt_type[j]

      if jnttype == 0:  # free
        cvel += cdof[dofid + 0] * qvel[dofid + 0]
        cvel += cdof[dofid + 1] * qvel[dofid + 1]
        cvel += cdof[dofid + 2] * qvel[dofid + 2]

        d.cdof_dot[worldid, dofid + 3] = math.motion_cross(cvel, cdof[dofid + 3])
        d.cdof_dot[worldid, dofid + 4] = math.motion_cross(cvel, cdof[dofid + 4])
        d.cdof_dot[worldid, dofid + 5] = math.motion_cross(cvel, cdof[dofid + 5])

        cvel += cdof[dofid + 3] * qvel[dofid + 3]
        cvel += cdof[dofid + 4] * qvel[dofid + 4]
        cvel += cdof[dofid + 5] * qvel[dofid + 5]

        dofid += 6
      elif jnttype == 1:  # ball
        d.cdof_dot[worldid, dofid + 0] = math.motion_cross(cvel, cdof[dofid + 0])
        d.cdof_dot[worldid, dofid + 1] = math.motion_cross(cvel, cdof[dofid + 1])
        d.cdof_dot[worldid, dofid + 2] = math.motion_cross(cvel, cdof[dofid + 2])

        cvel += cdof[dofid + 0] * qvel[dofid + 0]
        cvel += cdof[dofid + 1] * qvel[dofid + 1]
        cvel += cdof[dofid + 2] * qvel[dofid + 2]

        dofid += 3
      else:
        d.cdof_dot[worldid, dofid] = math.motion_cross(cvel, cdof[dofid])
        cvel += cdof[dofid] * qvel[dofid]

        dofid += 1

    d.cvel[worldid, bodyid] = cvel

  wp.launch(_root, dim=(d.nworld, 6), inputs=[d])

  body_treeadr = m.body_treeadr.numpy()
  for i in range(1, len(body_treeadr)):
    beg = body_treeadr[i]
    end = m.nbody if i == len(body_treeadr) - 1 else body_treeadr[i + 1]
    wp.launch(_level, dim=(d.nworld, end - beg), inputs=[m, d, beg])


def _solve_LD_sparse(
  m: Model, d: Data, L: array3df, D: array2df, x: array2df, y: array2df
):
  """Computes sparse backsubstitution: x = inv(L'*D*L)*y"""

  @wp.kernel
  def x_acc_up(m: Model, L: array3df, x: array2df, leveladr: int):
    worldid, nodeid = wp.tid()
    update = m.qLD_update_tree[leveladr + nodeid]
    i, k, Madr_ki = update[0], update[1], update[2]
    wp.atomic_sub(x[worldid], i, L[worldid, 0, Madr_ki] * x[worldid, k])

  @wp.kernel
  def qLDiag_mul(D: array2df, x: array2df):
    worldid, dofid = wp.tid()
    x[worldid, dofid] *= D[worldid, dofid]

  @wp.kernel
  def x_acc_down(m: Model, L: array3df, x: array2df, leveladr: int):
    worldid, nodeid = wp.tid()
    update = m.qLD_update_tree[leveladr + nodeid]
    i, k, Madr_ki = update[0], update[1], update[2]
    wp.atomic_sub(x[worldid], k, L[worldid, 0, Madr_ki] * x[worldid, i])

  wp.copy(x, y)

  qLD_update_treeadr = m.qLD_update_treeadr.numpy()

  for i in reversed(range(len(qLD_update_treeadr))):
    if i == len(qLD_update_treeadr) - 1:
      beg, end = qLD_update_treeadr[i], m.qLD_update_tree.shape[0]
    else:
      beg, end = qLD_update_treeadr[i], qLD_update_treeadr[i + 1]
    wp.launch(x_acc_up, dim=(d.nworld, end - beg), inputs=[m, L, x, beg])

  wp.launch(qLDiag_mul, dim=(d.nworld, m.nv), inputs=[D, x])

  for i in range(len(qLD_update_treeadr)):
    if i == len(qLD_update_treeadr) - 1:
      beg, end = qLD_update_treeadr[i], m.qLD_update_tree.shape[0]
    else:
      beg, end = qLD_update_treeadr[i], qLD_update_treeadr[i + 1]
    wp.launch(x_acc_down, dim=(d.nworld, end - beg), inputs=[m, L, x, beg])


def _solve_LD_dense(m: Model, d: Data, L: array3df, x: array2df, y: array2df):
  """Computes dense backsubstitution: x = inv(L'*L)*y"""

  # TODO(team): develop heuristic for block dim, or make configurable
  block_dim = 32

  def tile_cho_solve(adr: int, size: int, tilesize: int):
    @wp.kernel
    def cho_solve(m: Model, L: array3df, x: array2df, y: array2df, leveladr: int):
      worldid, nodeid = wp.tid()
      dofid = m.qLD_tile[leveladr + nodeid]
      y_slice = wp.tile_load(y[worldid], shape=(tilesize,), offset=(dofid,))
      L_tile = wp.tile_load(
        L[worldid], shape=(tilesize, tilesize), offset=(dofid, dofid)
      )
      x_slice = wp.tile_cholesky_solve(L_tile, y_slice)
      wp.tile_store(x[worldid], x_slice, offset=(dofid,))

    wp.launch_tiled(
      cho_solve, dim=(d.nworld, size), inputs=[m, L, x, y, adr], block_dim=block_dim
    )

  qLD_tileadr, qLD_tilesize = m.qLD_tileadr.numpy(), m.qLD_tilesize.numpy()

  for i in range(len(qLD_tileadr)):
    beg = qLD_tileadr[i]
    end = m.qLD_tile.shape[0] if i == len(qLD_tileadr) - 1 else qLD_tileadr[i + 1]
    tile_cho_solve(beg, end - beg, int(qLD_tilesize[i]))


def solve_LD(m: Model, d: Data, L: array3df, D: array2df, x: array2df, y: array2df):
  """Computes backsubstitution: x = qLD * y."""

  if m.opt.is_sparse:
    _solve_LD_sparse(m, d, L, D, x, y)
  else:
    _solve_LD_dense(m, d, L, x, y)


def solve_m(m: Model, d: Data, x: array2df, y: array2df):
  """Computes backsubstitution: x = qLD * y."""
  solve_LD(m, d, d.qLD, d.qLDiagInv, x, y)<|MERGE_RESOLUTION|>--- conflicted
+++ resolved
@@ -14,21 +14,12 @@
 # ==============================================================================
 
 import warp as wp
-<<<<<<< HEAD
-import numpy as np
-=======
-
->>>>>>> ade9a4bd
 from . import math
 
 from .types import Model
 from .types import Data
-<<<<<<< HEAD
-from .types import array2df, array3df
-=======
 from .types import array2df
 from .types import array3df
->>>>>>> ade9a4bd
 from .types import vec10
 from .types import JointType, TrnType
 
