import warp as wp
from . import math
from . import types


def kinematics(m: types.Model, d: types.Data):
  """Forward kinematics."""

  @wp.kernel
  def _root(m: types.Model, d: types.Data):
    worldid = wp.tid()
    d.xpos[worldid, 0] = wp.vec3(0.0)
    d.xquat[worldid, 0] = wp.quat(1.0, 0.0, 0.0, 0.0)
    d.xipos[worldid, 0] = wp.vec3(0.0)
    d.xmat[worldid, 0] = wp.identity(n=3, dtype=wp.float32)
    d.ximat[worldid, 0] = wp.identity(n=3, dtype=wp.float32)

  @wp.kernel
  def _level(m: types.Model, d: types.Data, leveladr: int):
    worldid, nodeid = wp.tid()
    bodyid = m.body_tree[leveladr + nodeid]
    jntadr = m.body_jntadr[bodyid]
    jntnum = m.body_jntnum[bodyid]
    qpos = d.qpos[worldid]

    if jntnum == 1 and m.jnt_type[jntadr] == 0:
      # free joint
      qadr = m.jnt_qposadr[jntadr]
      # TODO(erikfrey): would it be better to use some kind of wp.copy here?
      xpos = wp.vec3(qpos[qadr], qpos[qadr + 1], qpos[qadr + 2])
      xquat = wp.quat(qpos[qadr + 3], qpos[qadr + 4], qpos[qadr + 5], qpos[qadr + 6])
      d.xanchor[worldid, jntadr] = xpos
      d.xaxis[worldid, jntadr] = m.jnt_axis[jntadr]
    else:
      # regular or no joints
      # apply fixed translation and rotation relative to parent
      pid = m.body_parentid[bodyid]
      xpos = (d.xmat[worldid, pid] * m.body_pos[bodyid]) + d.xpos[worldid, pid]
      xquat = math.mul_quat(d.xquat[worldid, pid], m.body_quat[bodyid])

      for _ in range(jntnum):
        qadr = m.jnt_qposadr[jntadr]
        jnt_type = m.jnt_type[jntadr]
        jnt_axis = m.jnt_axis[jntadr]
        xanchor = math.rot_vec_quat(m.jnt_pos[jntadr], xquat) + xpos
        xaxis = math.rot_vec_quat(jnt_axis, xquat)

        if jnt_type == 1:  # ball
          qloc = wp.quat(
            d.qpos[worldid, qadr + 0],
            d.qpos[worldid, qadr + 1],
            d.qpos[worldid, qadr + 2],
            d.qpos[worldid, qadr + 3],
          )
          xquat = math.mul_quat(xquat, qloc)
          # correct for off-center rotation
          xpos = xanchor - math.rot_vec_quat(m.jnt_pos[jntadr], xquat)
        elif jnt_type == 2:  # ball
          xpos += xaxis * (d.qpos[worldid, qadr] - m.qpos0[qadr])
        elif jnt_type == 3:  # hinge
          qpos0 = m.qpos0[qadr]
          qloc = math.axis_angle_to_quat(jnt_axis, d.qpos[worldid, qadr] - qpos0)
          xquat = math.mul_quat(xquat, qloc)
          # correct for off-center rotation
          xpos = xanchor - math.rot_vec_quat(m.jnt_pos[jntadr], xquat)

        d.xanchor[worldid, jntadr] = xanchor
        d.xaxis[worldid, jntadr] = xaxis
        jntadr += 1

    d.xpos[worldid, bodyid] = xpos
    d.xquat[worldid, bodyid] = wp.normalize(xquat)
    d.xmat[worldid, bodyid] = math.quat_to_mat(xquat)

  wp.launch(_root, dim=(d.nworld), inputs=[m, d])
  for adr, size in zip(m.body_leveladr.numpy(), m.body_levelsize.numpy()):
    wp.launch(_level, dim=(d.nworld, size), inputs=[m, d, adr])


def com_pos(m: types.Model, d: types.Data):
  """Map inertias and motion dofs to global frame centered at subtree-CoM."""

  @wp.kernel
  def mass_subtree_acc(
    m: types.Model, mass_subtree: wp.array(dtype=wp.float32, ndim=1), leveladr: int
  ):
    nodeid = wp.tid()
    bodyid = m.body_tree[leveladr + nodeid]
    pid = m.body_parentid[bodyid]
    wp.atomic_add(mass_subtree, pid, mass_subtree[bodyid])

  @wp.kernel
  def subtree_com_init(m: types.Model, d: types.Data):
    worldid, bodyid = wp.tid()
    d.subtree_com[worldid, bodyid] = d.xipos[worldid, bodyid] * m.body_mass[bodyid]

  @wp.kernel
  def subtree_com_acc(m: types.Model, d: types.Data, leveladr: int):
    worldid, nodeid = wp.tid()
    bodyid = m.body_tree[leveladr + nodeid]
    pid = m.body_parentid[bodyid]
    wp.atomic_add(d.subtree_com, worldid, pid, d.subtree_com[worldid, bodyid])

  @wp.kernel
  def subtree_div(mass_subtree: wp.array(dtype=wp.float32, ndim=1), d: types.Data):
    worldid, bodyid = wp.tid()
    d.subtree_com[worldid, bodyid] /= mass_subtree[bodyid]

  @wp.kernel
  def cinert(m: types.Model, d: types.Data):
    worldid, bodyid = wp.tid()
    mat = d.ximat[worldid, bodyid]
    inert = m.body_inertia[bodyid]
    mass = m.body_mass[bodyid]
    dif = d.xipos[worldid, bodyid] - d.subtree_com[worldid, m.body_rootid[bodyid]]
    # express inertia in com-based frame (mju_inertCom)

    res = types.vec10()
    # res_rot = mat * diag(inert) * mat'
    tmp = mat @ wp.diag(inert) @ wp.transpose(mat)
    res[0] = tmp[0, 0]
    res[1] = tmp[1, 1]
    res[2] = tmp[2, 2]
    res[3] = tmp[0, 1]
    res[4] = tmp[0, 2]
    res[5] = tmp[1, 2]
    # res_rot -= mass * dif_cross * dif_cross
    res[0] += mass * (dif[1] * dif[1] + dif[2] * dif[2])
    res[1] += mass * (dif[0] * dif[0] + dif[2] * dif[2])
    res[2] += mass * (dif[0] * dif[0] + dif[1] * dif[1])
    res[3] -= mass * dif[0] * dif[1]
    res[4] -= mass * dif[0] * dif[2]
    res[5] -= mass * dif[1] * dif[2]
    # res_tran = mass * dif
    res[6] = mass * dif[0]
    res[7] = mass * dif[1]
    res[8] = mass * dif[2]
    # res_mass = mass
    res[9] = mass

    d.cinert[worldid, bodyid] = res

  @wp.kernel
  def cdof(m: types.Model, d: types.Data):
    worldid, jntid = wp.tid()
    bodyid = m.jnt_bodyid[jntid]
    dofid = m.jnt_dofadr[jntid]
    jnt_type = m.jnt_type[jntid]
    xaxis = d.xaxis[worldid, jntid]
    xmat = wp.transpose(d.xmat[worldid, bodyid])

    # compute com-anchor vector
    offset = d.subtree_com[worldid, m.body_rootid[bodyid]] - d.xanchor[worldid, jntid]

    res = d.cdof[worldid]
    if jnt_type == 0:  # free
      res[dofid + 0] = wp.spatial_vector(0.0, 0.0, 0.0, 1.0, 0.0, 0.0)
      res[dofid + 1] = wp.spatial_vector(0.0, 0.0, 0.0, 0.0, 1.0, 0.0)
      res[dofid + 2] = wp.spatial_vector(0.0, 0.0, 0.0, 0.0, 0.0, 1.0)
      # I_3 rotation in child frame (assume no subsequent rotations)
      res[dofid + 3] = wp.spatial_vector(xmat[0], wp.cross(xmat[0], offset))
      res[dofid + 4] = wp.spatial_vector(xmat[1], wp.cross(xmat[1], offset))
      res[dofid + 5] = wp.spatial_vector(xmat[2], wp.cross(xmat[2], offset))
    elif jnt_type == 1:  # ball
      # I_3 rotation in child frame (assume no subsequent rotations)
      res[dofid + 0] = wp.spatial_vector(xmat[0], wp.cross(xmat[0], offset))
      res[dofid + 1] = wp.spatial_vector(xmat[1], wp.cross(xmat[1], offset))
      res[dofid + 2] = wp.spatial_vector(xmat[2], wp.cross(xmat[2], offset))
    elif jnt_type == 2:  # slide
      res[dofid] = wp.spatial_vector(wp.vec3(0.0), xaxis)
    elif jnt_type == 3:  # hinge
      res[dofid] = wp.spatial_vector(xaxis, wp.cross(xaxis, offset))

  leveladr, levelsize = m.body_leveladr.numpy(), m.body_levelsize.numpy()

  mass_subtree = wp.clone(m.body_mass)
  for i in range(len(leveladr) - 1, -1, -1):
    adr, size = leveladr[i], levelsize[i]
    wp.launch(mass_subtree_acc, dim=(size,), inputs=[m, mass_subtree, adr])

  wp.launch(subtree_com_init, dim=(d.nworld, m.nbody), inputs=[m, d])

  for i in range(len(leveladr) - 1, -1, -1):
    adr, size = leveladr[i], levelsize[i]
    wp.launch(subtree_com_acc, dim=(d.nworld, size), inputs=[m, d, adr])

  wp.launch(subtree_div, dim=(d.nworld, m.nbody), inputs=[mass_subtree, d])
  wp.launch(cinert, dim=(d.nworld, m.nbody), inputs=[m, d])
  wp.launch(cdof, dim=(d.nworld, m.njnt), inputs=[m, d])


def crb(m: types.Model, d: types.Data):
  """Composite rigid body inertia algorithm."""

  wp.copy(d.crb, d.cinert)

  @wp.kernel
  def crb_accumulate(m: types.Model, d: types.Data, leveladr: int):
    worldid, nodeid = wp.tid()
    bodyid = m.body_tree[leveladr + nodeid]
    pid = m.body_parentid[bodyid]
    if pid == 0:
      return
    wp.atomic_add(d.crb, worldid, pid, d.crb[worldid, bodyid])

  @wp.kernel
  def qM_sparse(m: types.Model, d: types.Data):
    worldid, dofid = wp.tid()
    madr_ij = m.dof_Madr[dofid]
    bodyid = m.dof_bodyid[dofid]

    # init M(i,i) with armature inertia
    d.qM[worldid, 0, madr_ij] = m.dof_armature[dofid]

    # precompute buf = crb_body_i * cdof_i
    buf = math.inert_vec(d.crb[worldid, bodyid], d.cdof[worldid, dofid])

    # sparse backward pass over ancestors
    while dofid >= 0:
      d.qM[worldid, 0, madr_ij] += wp.dot(d.cdof[worldid, dofid], buf)
      madr_ij += 1
      dofid = m.dof_parentid[dofid]

  leveladr, levelsize = m.body_leveladr.numpy(), m.body_levelsize.numpy()

  for i in range(len(leveladr) - 1, -1, -1):
    adr, size = leveladr[i], levelsize[i]
    wp.launch(crb_accumulate, dim=(d.nworld, size), inputs=[m, d, adr])

  d.qM.zero_()
  wp.launch(qM_sparse, dim=(d.nworld, m.nv), inputs=[m, d])


def _factor_m_sparse(m: types.Model, d: types.Data):
  """Sparse L'*D*L factorizaton of inertia-like matrix M, assumed spd."""

  @wp.kernel
  def qLD_acc(m: types.Model, d: types.Data, leveladr: int):
    worldid, nodeid = wp.tid()
    update = m.qLD_sparse_updates[leveladr + nodeid]
    i, k, Madr_ki = update[0], update[1], update[2]
    Madr_i = m.dof_Madr[i]
    # tmp = M(k,i) / M(k,k)
    tmp = d.qLD[worldid, 0, Madr_ki] / d.qLD[worldid, 0, m.dof_Madr[k]]
    for j in range(m.dof_Madr[i + 1] - Madr_i):
      # M(i,j) -= M(k,j) * tmp
      wp.atomic_sub(d.qLD[worldid, 0], Madr_i + j, d.qLD[worldid, 0, Madr_ki + j] * tmp)
    # M(k,i) = tmp
    d.qLD[worldid, 0, Madr_ki] = tmp

  @wp.kernel
  def qLDiag_div(m: types.Model, d: types.Data):
    worldid, dofid = wp.tid()
    d.qLDiagInv[worldid, dofid] = 1.0 / d.qLD[worldid, 0, m.dof_Madr[dofid]]

  wp.copy(d.qLD, d.qM)

  leveladr, levelsize = m.qLD_leveladr.numpy(), m.qLD_levelsize.numpy()

  for i in range(len(leveladr) - 1, -1, -1):
    adr, size = leveladr[i], levelsize[i]
    wp.launch(qLD_acc, dim=(d.nworld, size), inputs=[m, d, adr])

  wp.launch(qLDiag_div, dim=(d.nworld, m.nv), inputs=[m, d])


def _factor_m_dense(m: types.Model, d: types.Data):
  """Dense Cholesky factorizaton of inertia-like matrix M, assumed spd."""

  # TODO(team): develop heuristic for block dim, or make configurable
  block_dim = 32

  def cholesky(adr, size, tilesize):

    @wp.kernel
    def cholesky(m: types.Model, d: types.Data, leveladr: int):
      worldid, nodeid = wp.tid()
      dofid = m.qLD_dense_tileid[leveladr + nodeid]
      qM_tile = wp.tile_load(d.qM[worldid], shape=(tilesize, tilesize), offset=(dofid, dofid))
      qLD_tile = wp.tile_cholesky(qM_tile)
      wp.tile_store(d.qLD[worldid], qLD_tile, offset=(dofid, dofid))

    wp.launch_tiled(cholesky, dim=(d.nworld, size), inputs=[m, d, adr], block_dim=block_dim)

  leveladr, levelsize = m.qLD_leveladr.numpy(), m.qLD_levelsize.numpy()
  tilesize = m.qLD_dense_tilesize.numpy()

  for i in range(len(leveladr)):
    cholesky(leveladr[i], levelsize[i], int(tilesize[i]))


def factor_m(m: types.Model, d: types.Data):
  """Factorizaton of inertia-like matrix M, assumed spd."""

  if wp.static(m.opt.is_sparse):
    _factor_m_sparse(m, d)
  else:
    _factor_m_dense(m, d)


def rne(m: types.Model, d: types.Data):
  """Computes inverse dynamics using Newton-Euler algorithm."""

  cacc = wp.zeros(shape=(d.nworld, m.nbody), dtype=wp.spatial_vector)
  cfrc = wp.zeros(shape=(d.nworld, m.nbody), dtype=wp.spatial_vector)

  @wp.kernel
  def cacc_gravity(m: types.Model, cacc: wp.array(dtype=wp.spatial_vector, ndim=2)):
    worldid = wp.tid()
    cacc[worldid, 0] = wp.spatial_vector(wp.vec3(0.0), -m.opt.gravity)

  @wp.kernel
  def cacc_level(
    m: types.Model,
    d: types.Data,
    cacc: wp.array(dtype=wp.spatial_vector, ndim=2),
    leveladr: int,
  ):
    worldid, nodeid = wp.tid()
    bodyid = m.body_tree[leveladr + nodeid]
    dofnum = m.body_dofnum[bodyid]
    pid = m.body_parentid[bodyid]
    dofadr = m.body_dofadr[bodyid]
    local_cacc = cacc[worldid, pid]
    for i in range(dofnum):
      local_cacc += d.cdof_dot[worldid, dofadr + i] * d.qvel[worldid, dofadr + i]
    cacc[worldid, bodyid] = local_cacc

  @wp.kernel
<<<<<<< HEAD
  def frc(
    d: types.Data,
    cfrc: wp.array(dtype=wp.spatial_vector, ndim=2),
    cacc: wp.array(dtype=wp.spatial_vector, ndim=2),
  ):
=======
  def frc_fn(d: types.Data, cfrc: wp.array(dtype=wp.spatial_vector, ndim=2), cacc: wp.array(dtype=wp.spatial_vector, ndim=2)):
>>>>>>> 2a37e1cc
    worldid, bodyid = wp.tid()
    frc = math.inert_vec(d.cinert[worldid, bodyid], cacc[worldid, bodyid])
    frc += math.motion_cross_force(d.cvel[worldid, bodyid], math.inert_vec(d.cinert[worldid, bodyid], d.cvel[worldid, bodyid]))
    cfrc[worldid, bodyid] += frc

  @wp.kernel
  def cfrc_fn(
    m: types.Model, cfrc: wp.array(dtype=wp.spatial_vector, ndim=2), leveladr: int
  ):
    worldid, nodeid = wp.tid()
    bodyid = m.body_tree[leveladr + nodeid]
    pid = m.body_parentid[bodyid]
    wp.atomic_add(cfrc[worldid], pid, cfrc[worldid, bodyid])

  @wp.kernel
  def qfrc_bias(
    m: types.Model, d: types.Data, cfrc: wp.array(dtype=wp.spatial_vector, ndim=2)
  ):
    worldid, dofid = wp.tid()
    bodyid = m.dof_bodyid[dofid]
    d.qfrc_bias[worldid, dofid] = wp.dot(d.cdof[worldid, dofid], cfrc[worldid, bodyid])

  leveladr, levelsize = m.body_leveladr.numpy(), m.body_levelsize.numpy()

  wp.launch(cacc_gravity, dim=[d.nworld], inputs=[m, cacc])

  for adr, size in zip(leveladr, levelsize):
    wp.launch(cacc_level, dim=(d.nworld, size), inputs=[m, d, cacc, adr])

  wp.launch(frc_fn, dim=[d.nworld, m.nbody], inputs=[d, cfrc, cacc])

  for i in range(len(leveladr) - 1, 0, -1):
    adr, size = leveladr[i], levelsize[i]
    wp.launch(cfrc_fn, dim=[d.nworld, size], inputs=[m, cfrc, adr])

  wp.launch(qfrc_bias, dim=[d.nworld, m.nv], inputs=[m, d, cfrc])


def com_vel(m: types.Model, d: types.Data):
  """Computes cvel, cdof_dot."""

  @wp.kernel
  def _root(d: types.Data):
    worldid, elementid = wp.tid()
    d.cvel[worldid, 0][elementid] = 0.0

  @wp.kernel
  def _level(m: types.Model, d: types.Data, leveladr: int):
    worldid, nodeid = wp.tid()
    bodyid = m.body_tree[leveladr + nodeid]
    dofid = m.body_dofadr[bodyid]
    jntid = m.body_jntadr[bodyid]
    jntnum = m.body_jntnum[bodyid]
    pid = m.body_parentid[bodyid]

    if jntnum == 0:
      d.cvel[worldid, bodyid] = d.cvel[worldid, pid]
      return
    
    cvel = d.cvel[worldid, pid]
    qvel = d.qvel[worldid]
    cdof = d.cdof[worldid]

    for j in range(jntid, jntid + jntnum):
      jnttype = m.jnt_type[j]

      if jnttype == 0:  # free
        cvel += cdof[dofid + 0] * qvel[dofid + 0]
        cvel += cdof[dofid + 1] * qvel[dofid + 1]
        cvel += cdof[dofid + 2] * qvel[dofid + 2]

        d.cdof_dot[worldid, dofid + 3] = math.motion_cross(cvel, cdof[dofid + 3])
        d.cdof_dot[worldid, dofid + 4] = math.motion_cross(cvel, cdof[dofid + 4])
        d.cdof_dot[worldid, dofid + 5] = math.motion_cross(cvel, cdof[dofid + 5])

        cvel += cdof[dofid + 3] * qvel[dofid + 3]
        cvel += cdof[dofid + 4] * qvel[dofid + 4]
        cvel += cdof[dofid + 5] * qvel[dofid + 5]

        dofid += 6
      else:
        d.cdof_dot[worldid, dofid] = math.motion_cross(cvel, cdof[dofid])
        cvel += cdof[dofid] * qvel[dofid]

        dofid += 1

    d.cvel[worldid, bodyid] = cvel

  wp.launch(_root, dim=(d.nworld, 6), inputs=[d])
  for adr, size in zip(m.body_leveladr.numpy()[1:], m.body_levelsize.numpy()[1:]):
    wp.launch(_level, dim=(d.nworld, size), inputs=[m, d, adr])


def solve_m(m: types.Model, d: types.Data, input: wp.array(ndim=2, dtype=wp.float32), output: wp.array(ndim=2, dtype=wp.float32)):
  """Computes backsubstitution."""

  TILE = m.nv

  @wp.kernel
  def cholesky(d: types.Data, input: wp.array(ndim=2, dtype=wp.float32), output: wp.array(ndim=2, dtype=wp.float32)):
    worldid = wp.tid()
    input_tile = wp.tile_load(input[worldid], shape=TILE)
    qLD_tile = wp.tile_load(d.qLD[worldid], shape=(TILE, TILE))
    output_tile = wp.tile_cholesky_solve(qLD_tile, input_tile)
    wp.tile_store(output[worldid], output_tile)

  wp.launch_tiled(cholesky, dim=(d.nworld), inputs=[d, input, output], block_dim=32)<|MERGE_RESOLUTION|>--- conflicted
+++ resolved
@@ -327,15 +327,7 @@
     cacc[worldid, bodyid] = local_cacc
 
   @wp.kernel
-<<<<<<< HEAD
-  def frc(
-    d: types.Data,
-    cfrc: wp.array(dtype=wp.spatial_vector, ndim=2),
-    cacc: wp.array(dtype=wp.spatial_vector, ndim=2),
-  ):
-=======
   def frc_fn(d: types.Data, cfrc: wp.array(dtype=wp.spatial_vector, ndim=2), cacc: wp.array(dtype=wp.spatial_vector, ndim=2)):
->>>>>>> 2a37e1cc
     worldid, bodyid = wp.tid()
     frc = math.inert_vec(d.cinert[worldid, bodyid], cacc[worldid, bodyid])
     frc += math.motion_cross_force(d.cvel[worldid, bodyid], math.inert_vec(d.cinert[worldid, bodyid], d.cvel[worldid, bodyid]))
@@ -416,6 +408,16 @@
         cvel += cdof[dofid + 5] * qvel[dofid + 5]
 
         dofid += 6
+      elif jnttype == 1: # ball
+        d.cdof_dot[worldid, dofid + 0] = math.motion_cross(cvel, cdof[dofid + 0])
+        d.cdof_dot[worldid, dofid + 1] = math.motion_cross(cvel, cdof[dofid + 1])
+        d.cdof_dot[worldid, dofid + 2] = math.motion_cross(cvel, cdof[dofid + 2])
+
+        cvel += cdof[dofid + 0] * qvel[dofid + 0]
+        cvel += cdof[dofid + 1] * qvel[dofid + 1]
+        cvel += cdof[dofid + 2] * qvel[dofid + 2]
+
+        dofid += 3
       else:
         d.cdof_dot[worldid, dofid] = math.motion_cross(cvel, cdof[dofid])
         cvel += cdof[dofid] * qvel[dofid]
