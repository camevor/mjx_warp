<<<<<<< HEAD
import warp as wp
import mujoco
from . import types
=======
# Copyright 2025 The Physics-Next Project Developers
#
# Licensed under the Apache License, Version 2.0 (the "License");
# you may not use this file except in compliance with the License.
# You may obtain a copy of the License at
#
#     http://www.apache.org/licenses/LICENSE-2.0
#
# Unless required by applicable law or agreed to in writing, software
# distributed under the License is distributed on an "AS IS" BASIS,
# WITHOUT WARRANTIES OR CONDITIONS OF ANY KIND, either express or implied.
# See the License for the specific language governing permissions and
# limitations under the License.
# ==============================================================================

import mujoco
import warp as wp
from .types import Model
from .types import Data
from .types import array2df
>>>>>>> f1448ca0


def is_sparse(m: mujoco.MjModel):
  if m.opt.jacobian == mujoco.mjtJacobian.mjJAC_AUTO:
    return m.nv >= 60
  return m.opt.jacobian == mujoco.mjtJacobian.mjJAC_SPARSE


def mul_m(
<<<<<<< HEAD
  m: types.Model,
  d: types.Data,
  input: wp.array(ndim=2, dtype=wp.float32),
  output: wp.array(ndim=2, dtype=wp.float32),
=======
  m: Model,
  d: Data,
  res: wp.array(ndim=2, dtype=wp.float32),
  vec: wp.array(ndim=2, dtype=wp.float32),
>>>>>>> f1448ca0
):
  """Multiply vector by inertia matrix."""

  if not m.opt.is_sparse:
<<<<<<< HEAD
    output.zero_()

    @wp.kernel
    def _matvec(
      mat: wp.array(ndim=3, dtype=wp.float32),
      input: wp.array(ndim=2, dtype=wp.float32),
      output: wp.array(ndim=2, dtype=wp.float32),
    ):
      worldid, rowid, colid = wp.tid()
      wp.atomic_add(
        output[worldid], rowid, mat[worldid, rowid, colid] * input[worldid, colid]
      )

    wp.launch(_matvec, dim=(d.nworld, m.nv, m.nv), inputs=[d.qM, input, output])
  else:
    # TODO(team): sparse version
    return
=======
    # TODO(team): tile_matmul
    res.zero_()

    @wp.kernel
    def _mul_m_dense(
      d: Data,
      res: wp.array(ndim=2, dtype=wp.float32),
      vec: wp.array(ndim=2, dtype=wp.float32),
    ):
      worldid, rowid, colid = wp.tid()
      wp.atomic_add(
        res[worldid], rowid, d.qM[worldid, rowid, colid] * vec[worldid, colid]
      )

    wp.launch(_mul_m_dense, dim=(d.nworld, m.nv, m.nv), inputs=[d, res, vec])
  else:

    @wp.kernel
    def _mul_m_sparse_diag(
      m: Model,
      d: Data,
      res: wp.array(ndim=2, dtype=wp.float32),
      vec: wp.array(ndim=2, dtype=wp.float32),
    ):
      worldid, dofid = wp.tid()
      res[worldid, dofid] = d.qM[worldid, 0, m.dof_Madr[dofid]] * vec[worldid, dofid]

    wp.launch(_mul_m_sparse_diag, dim=(d.nworld, m.nv), inputs=[m, d, res, vec])

    @wp.kernel
    def _mul_m_sparse_ij(
      m: Model,
      d: Data,
      res: wp.array(ndim=2, dtype=wp.float32),
      vec: wp.array(ndim=2, dtype=wp.float32),
    ):
      worldid, elementid = wp.tid()
      i = m.qM_i[elementid]
      j = m.qM_j[elementid]
      madr_ij = m.qM_madr_ij[elementid]

      qM = d.qM[worldid, 0, madr_ij]

      wp.atomic_add(res[worldid], i, qM * vec[worldid, j])
      wp.atomic_add(res[worldid], j, qM * vec[worldid, i])

    wp.launch(
      _mul_m_sparse_ij, dim=(d.nworld, m.qM_madr_ij.size), inputs=[m, d, res, vec]
    )


@wp.kernel
def process_level(
  body_tree: wp.array(ndim=1, dtype=int),
  body_parentid: wp.array(ndim=1, dtype=int),
  dof_bodyid: wp.array(ndim=1, dtype=int),
  mask: wp.array2d(dtype=wp.bool),
  beg: int,
):
  dofid, tid_y = wp.tid()
  j = beg + tid_y
  el = body_tree[j]
  parent_id = body_parentid[el]
  parent_val = mask[dofid, parent_id]
  mask[dofid, el] = parent_val or (dof_bodyid[dofid] == el)


@wp.kernel
def compute_qfrc(
  d: Data,
  m: Model,
  mask: wp.array2d(dtype=wp.bool),
  qfrc_total: array2df,
):
  worldid, dofid = wp.tid()
  accumul = float(0.0)
  cdof_vec = d.cdof[worldid, dofid]
  rotational_cdof = wp.vec3(cdof_vec[0], cdof_vec[1], cdof_vec[2])

  jac = wp.spatial_vector(
    cdof_vec[3], cdof_vec[4], cdof_vec[5], cdof_vec[0], cdof_vec[1], cdof_vec[2]
  )

  for bodyid in range(m.nbody):
    if mask[dofid, bodyid]:
      offset = d.xipos[worldid, bodyid] - d.subtree_com[worldid, m.body_rootid[bodyid]]
      cross_term = wp.cross(rotational_cdof, offset)
      accumul += wp.dot(jac, d.xfrc_applied[worldid, bodyid]) + wp.dot(
        cross_term,
        wp.vec3(
          d.xfrc_applied[worldid, bodyid][0],
          d.xfrc_applied[worldid, bodyid][1],
          d.xfrc_applied[worldid, bodyid][2],
        ),
      )

  qfrc_total[worldid, dofid] = accumul


def xfrc_accumulate(m: Model, d: Data) -> array2df:
  body_treeadr_np = m.body_treeadr.numpy()
  mask = wp.zeros((m.nv, m.nbody), dtype=wp.bool)

  for i in range(len(body_treeadr_np)):
    beg = body_treeadr_np[i]
    end = m.nbody if i == len(body_treeadr_np) - 1 else body_treeadr_np[i + 1]

    if end > beg:
      wp.launch(
        kernel=process_level,
        dim=[m.nv, (end - beg)],
        inputs=[m.body_tree, m.body_parentid, m.dof_bodyid, mask, beg],
      )

  qfrc_total = wp.zeros((d.nworld, m.nv), dtype=float)

  wp.launch(kernel=compute_qfrc, dim=(d.nworld, m.nv), inputs=[d, m, mask, qfrc_total])

  return qfrc_total
>>>>>>> f1448ca0
<|MERGE_RESOLUTION|>--- conflicted
+++ resolved
@@ -1,8 +1,3 @@
-<<<<<<< HEAD
-import warp as wp
-import mujoco
-from . import types
-=======
 # Copyright 2025 The Physics-Next Project Developers
 #
 # Licensed under the Apache License, Version 2.0 (the "License");
@@ -23,7 +18,6 @@
 from .types import Model
 from .types import Data
 from .types import array2df
->>>>>>> f1448ca0
 
 
 def is_sparse(m: mujoco.MjModel):
@@ -33,40 +27,14 @@
 
 
 def mul_m(
-<<<<<<< HEAD
-  m: types.Model,
-  d: types.Data,
-  input: wp.array(ndim=2, dtype=wp.float32),
-  output: wp.array(ndim=2, dtype=wp.float32),
-=======
   m: Model,
   d: Data,
   res: wp.array(ndim=2, dtype=wp.float32),
   vec: wp.array(ndim=2, dtype=wp.float32),
->>>>>>> f1448ca0
 ):
   """Multiply vector by inertia matrix."""
 
   if not m.opt.is_sparse:
-<<<<<<< HEAD
-    output.zero_()
-
-    @wp.kernel
-    def _matvec(
-      mat: wp.array(ndim=3, dtype=wp.float32),
-      input: wp.array(ndim=2, dtype=wp.float32),
-      output: wp.array(ndim=2, dtype=wp.float32),
-    ):
-      worldid, rowid, colid = wp.tid()
-      wp.atomic_add(
-        output[worldid], rowid, mat[worldid, rowid, colid] * input[worldid, colid]
-      )
-
-    wp.launch(_matvec, dim=(d.nworld, m.nv, m.nv), inputs=[d.qM, input, output])
-  else:
-    # TODO(team): sparse version
-    return
-=======
     # TODO(team): tile_matmul
     res.zero_()
 
@@ -185,5 +153,4 @@
 
   wp.launch(kernel=compute_qfrc, dim=(d.nworld, m.nv), inputs=[d, m, mask, qfrc_total])
 
-  return qfrc_total
->>>>>>> f1448ca0
+  return qfrc_total